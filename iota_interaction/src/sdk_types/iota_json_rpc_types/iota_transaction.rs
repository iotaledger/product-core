// Copyright (c) Mysten Labs, Inc.
// Modifications Copyright (c) 2024 IOTA Stiftung
// SPDX-License-Identifier: Apache-2.0

use std::fmt::{self, Display, Formatter};
use std::vec::Vec;

use enum_dispatch::enum_dispatch;
use schemars::JsonSchema;
use serde::{Deserialize, Serialize};
use serde_with::serde_as;

use super::iota_object::IotaObjectRef;
use crate::iota_types::base_types::EpochId;
use crate::iota_types::digests::{TransactionDigest, TransactionEventsDigest};
use crate::iota_types::gas::GasCostSummary;
use crate::iota_types::storage::{DeleteKind, WriteKind};
use crate::move_core_types::language_storage::TypeTag;
use crate::rpc_types::IotaEvent;
use crate::types::base_types::{IotaAddress, ObjectID, ObjectRef, SequenceNumber};
use crate::types::execution_status::ExecutionStatus;
use crate::types::iota_serde::{BigInt, SequenceNumber as AsSequenceNumber};
use crate::types::object::Owner;
use crate::types::parse_iota_type_tag;
use crate::types::quorum_driver_types::ExecuteTransactionRequestType;

/// BCS serialized IotaTransactionBlockEffects
pub type IotaTransactionBlockEffectsBcs = Vec<u8>;

/// BCS serialized IotaTransactionBlockEvents
pub type IotaTransactionBlockEventsBcs = Vec<u8>;

/// BCS serialized ObjectChange
pub type ObjectChangeBcs = Vec<u8>;

/// BCS serialized BalanceChange
pub type BalanceChangeBcs = Vec<u8>;

/// BCS serialized IotaTransactionBlockKind
pub type IotaTransactionBlockKindBcs = Vec<u8>;

pub type CheckpointSequenceNumber = u64;

<<<<<<< HEAD
#[derive(Debug, Clone, Deserialize, Serialize, Eq, PartialEq, Default)]
=======
#[derive(Debug, Clone, Deserialize, Serialize, JsonSchema, Eq, PartialEq, Default)]
>>>>>>> 89915aa7
#[serde(
    rename_all = "camelCase",
    rename = "TransactionBlockResponseOptions",
    default
)]
pub struct IotaTransactionBlockResponseOptions {
    /// Whether to show transaction input data. Default to be False
    pub show_input: bool,
    /// Whether to show bcs-encoded transaction input data
    pub show_raw_input: bool,
    /// Whether to show transaction effects. Default to be False
    pub show_effects: bool,
    /// Whether to show transaction events. Default to be False
    pub show_events: bool,
    /// Whether to show object_changes. Default to be False
    pub show_object_changes: bool,
    /// Whether to show balance_changes. Default to be False
    pub show_balance_changes: bool,
    /// Whether to show raw transaction effects. Default to be False
    pub show_raw_effects: bool,
}

impl IotaTransactionBlockResponseOptions {
    pub fn new() -> Self {
        Self::default()
    }

    pub fn full_content() -> Self {
        Self {
            show_effects: true,
            show_input: true,
            show_raw_input: true,
            show_events: true,
            show_object_changes: true,
            show_balance_changes: true,
            // This field is added for graphql execution. We keep it false here
            // so current users of `full_content` will not get raw effects unexpectedly.
            show_raw_effects: false,
        }
    }

    pub fn with_input(mut self) -> Self {
        self.show_input = true;
        self
    }

    pub fn with_raw_input(mut self) -> Self {
        self.show_raw_input = true;
        self
    }

    pub fn with_effects(mut self) -> Self {
        self.show_effects = true;
        self
    }

    pub fn with_events(mut self) -> Self {
        self.show_events = true;
        self
    }

    pub fn with_balance_changes(mut self) -> Self {
        self.show_balance_changes = true;
        self
    }

    pub fn with_object_changes(mut self) -> Self {
        self.show_object_changes = true;
        self
    }

    pub fn with_raw_effects(mut self) -> Self {
        self.show_raw_effects = true;
        self
    }

    /// default to return `WaitForEffectsCert` unless some options require
    /// local execution
    pub fn default_execution_request_type(&self) -> ExecuteTransactionRequestType {
        // if people want effects or events, they typically want to wait for local
        // execution
        if self.require_effects() {
            ExecuteTransactionRequestType::WaitForLocalExecution
        } else {
            ExecuteTransactionRequestType::WaitForEffectsCert
        }
    }

    pub fn require_input(&self) -> bool {
        self.show_input || self.show_raw_input || self.show_object_changes
    }

    pub fn require_effects(&self) -> bool {
        self.show_effects
            || self.show_events
            || self.show_balance_changes
            || self.show_object_changes
            || self.show_raw_effects
    }

    pub fn only_digest(&self) -> bool {
        self == &Self::default()
    }
}

#[derive(Debug, Deserialize, Serialize, JsonSchema, Clone, PartialEq, Eq)]
#[enum_dispatch(IotaTransactionBlockEffectsAPI)]
#[serde(
    rename = "TransactionBlockEffects",
    rename_all = "camelCase",
    tag = "messageVersion"
)]
pub enum IotaTransactionBlockEffects {
    V1(IotaTransactionBlockEffectsV1),
}

#[enum_dispatch]
pub trait IotaTransactionBlockEffectsAPI {
    fn status(&self) -> &IotaExecutionStatus;
    fn into_status(self) -> IotaExecutionStatus;
    fn shared_objects(&self) -> &[IotaObjectRef];
    fn created(&self) -> &[OwnedObjectRef];
    fn mutated(&self) -> &[OwnedObjectRef];
    fn unwrapped(&self) -> &[OwnedObjectRef];
    fn deleted(&self) -> &[IotaObjectRef];
    fn unwrapped_then_deleted(&self) -> &[IotaObjectRef];
    fn wrapped(&self) -> &[IotaObjectRef];
    fn gas_object(&self) -> &OwnedObjectRef;
    fn events_digest(&self) -> Option<&TransactionEventsDigest>;
    fn dependencies(&self) -> &[TransactionDigest];
    fn executed_epoch(&self) -> EpochId;
    fn transaction_digest(&self) -> &TransactionDigest;
    fn gas_cost_summary(&self) -> &GasCostSummary;

    /// Return an iterator of mutated objects, but excluding the gas object.
    fn mutated_excluding_gas(&self) -> Vec<OwnedObjectRef>;
    fn modified_at_versions(&self) -> Vec<(ObjectID, SequenceNumber)>;
    fn all_changed_objects(&self) -> Vec<(&OwnedObjectRef, WriteKind)>;
    fn all_deleted_objects(&self) -> Vec<(&IotaObjectRef, DeleteKind)>;
}

#[serde_as]
#[derive(Eq, PartialEq, Clone, Debug, Serialize, Deserialize, JsonSchema)]
#[serde(
    rename = "TransactionBlockEffectsModifiedAtVersions",
    rename_all = "camelCase"
)]
pub struct IotaTransactionBlockEffectsModifiedAtVersions {
    object_id: ObjectID,
    #[schemars(with = "AsSequenceNumber")]
    #[serde_as(as = "AsSequenceNumber")]
    sequence_number: SequenceNumber,
}

/// The response from processing a transaction or a certified transaction
#[serde_as]
#[derive(Eq, PartialEq, Clone, Debug, Serialize, Deserialize, JsonSchema)]
#[serde(rename = "TransactionBlockEffectsV1", rename_all = "camelCase")]
pub struct IotaTransactionBlockEffectsV1 {
    /// The status of the execution
    pub status: IotaExecutionStatus,
    /// The epoch when this transaction was executed.
    #[schemars(with = "BigInt<u64>")]
    #[serde_as(as = "BigInt<u64>")]
    pub executed_epoch: EpochId,
    pub gas_used: GasCostSummary,
    /// The version that every modified (mutated or deleted) object had before
    /// it was modified by this transaction.
    #[serde(default, skip_serializing_if = "Vec::is_empty")]
    pub modified_at_versions: Vec<IotaTransactionBlockEffectsModifiedAtVersions>,
    /// The object references of the shared objects used in this transaction.
    /// Empty if no shared objects were used.
    #[serde(default, skip_serializing_if = "Vec::is_empty")]
    pub shared_objects: Vec<IotaObjectRef>,
    /// The transaction digest
    pub transaction_digest: TransactionDigest,
    /// ObjectRef and owner of new objects created.
    #[serde(default, skip_serializing_if = "Vec::is_empty")]
    pub created: Vec<OwnedObjectRef>,
    /// ObjectRef and owner of mutated objects, including gas object.
    #[serde(default, skip_serializing_if = "Vec::is_empty")]
    pub mutated: Vec<OwnedObjectRef>,
    /// ObjectRef and owner of objects that are unwrapped in this transaction.
    /// Unwrapped objects are objects that were wrapped into other objects in
    /// the past, and just got extracted out.
    #[serde(default, skip_serializing_if = "Vec::is_empty")]
    pub unwrapped: Vec<OwnedObjectRef>,
    /// Object Refs of objects now deleted (the old refs).
    #[serde(default, skip_serializing_if = "Vec::is_empty")]
    pub deleted: Vec<IotaObjectRef>,
    /// Object refs of objects previously wrapped in other objects but now
    /// deleted.
    #[serde(default, skip_serializing_if = "Vec::is_empty")]
    pub unwrapped_then_deleted: Vec<IotaObjectRef>,
    /// Object refs of objects now wrapped in other objects.
    #[serde(default, skip_serializing_if = "Vec::is_empty")]
    pub wrapped: Vec<IotaObjectRef>,
    /// The updated gas object reference. Have a dedicated field for convenient
    /// access. It's also included in mutated.
    pub gas_object: OwnedObjectRef,
    /// The digest of the events emitted during execution,
    /// can be None if the transaction does not emit any event.
    #[serde(skip_serializing_if = "Option::is_none")]
    pub events_digest: Option<TransactionEventsDigest>,
    /// The set of transaction digests this transaction depends on.
    #[serde(default, skip_serializing_if = "Vec::is_empty")]
    pub dependencies: Vec<TransactionDigest>,
}

impl IotaTransactionBlockEffectsAPI for IotaTransactionBlockEffectsV1 {
    fn status(&self) -> &IotaExecutionStatus {
        &self.status
    }
    fn into_status(self) -> IotaExecutionStatus {
        self.status
    }
    fn shared_objects(&self) -> &[IotaObjectRef] {
        &self.shared_objects
    }
    fn created(&self) -> &[OwnedObjectRef] {
        &self.created
    }
    fn mutated(&self) -> &[OwnedObjectRef] {
        &self.mutated
    }
    fn unwrapped(&self) -> &[OwnedObjectRef] {
        &self.unwrapped
    }
    fn deleted(&self) -> &[IotaObjectRef] {
        &self.deleted
    }
    fn unwrapped_then_deleted(&self) -> &[IotaObjectRef] {
        &self.unwrapped_then_deleted
    }
    fn wrapped(&self) -> &[IotaObjectRef] {
        &self.wrapped
    }
    fn gas_object(&self) -> &OwnedObjectRef {
        &self.gas_object
    }
    fn events_digest(&self) -> Option<&TransactionEventsDigest> {
        self.events_digest.as_ref()
    }
    fn dependencies(&self) -> &[TransactionDigest] {
        &self.dependencies
    }

    fn executed_epoch(&self) -> EpochId {
        self.executed_epoch
    }

    fn transaction_digest(&self) -> &TransactionDigest {
        &self.transaction_digest
    }

    fn gas_cost_summary(&self) -> &GasCostSummary {
        &self.gas_used
    }

    fn mutated_excluding_gas(&self) -> Vec<OwnedObjectRef> {
        self.mutated
            .iter()
            .filter(|o| *o != &self.gas_object)
            .cloned()
            .collect()
    }

    fn modified_at_versions(&self) -> Vec<(ObjectID, SequenceNumber)> {
        self.modified_at_versions
            .iter()
            .map(|v| (v.object_id, v.sequence_number))
            .collect::<Vec<_>>()
    }

    fn all_changed_objects(&self) -> Vec<(&OwnedObjectRef, WriteKind)> {
        self.mutated
            .iter()
            .map(|owner_ref| (owner_ref, WriteKind::Mutate))
            .chain(
                self.created
                    .iter()
                    .map(|owner_ref| (owner_ref, WriteKind::Create)),
            )
            .chain(
                self.unwrapped
                    .iter()
                    .map(|owner_ref| (owner_ref, WriteKind::Unwrap)),
            )
            .collect()
    }

    fn all_deleted_objects(&self) -> Vec<(&IotaObjectRef, DeleteKind)> {
        self.deleted
            .iter()
            .map(|r| (r, DeleteKind::Normal))
            .chain(
                self.unwrapped_then_deleted
                    .iter()
                    .map(|r| (r, DeleteKind::UnwrapThenDelete)),
            )
            .chain(self.wrapped.iter().map(|r| (r, DeleteKind::Wrap)))
            .collect()
    }
}

#[derive(Eq, PartialEq, Clone, Debug, Default, Serialize, Deserialize)]
#[serde(rename = "TransactionBlockEvents", transparent)]
pub struct IotaTransactionBlockEvents {
    pub data: Vec<IotaEvent>,
<<<<<<< HEAD
}

// TODO: this file might not be the best place for this struct.
/// Additional arguments supplied to dev inspect beyond what is allowed in
/// today's API.
#[derive(Debug, Default, Clone, Serialize, Deserialize)]
#[serde(rename = "DevInspectArgs", rename_all = "camelCase")]
pub struct DevInspectArgs {
    /// The sponsor of the gas for the transaction, might be different from the
    /// sender.
    pub gas_sponsor: Option<IotaAddress>,
    /// The gas budget for the transaction.
    pub gas_budget: Option<BigInt<u64>>,
    /// The gas objects used to pay for the transaction.
    pub gas_objects: Option<Vec<ObjectRef>>,
    /// Whether to skip transaction checks for the transaction.
    pub skip_checks: Option<bool>,
    /// Whether to return the raw transaction data and effects.
    pub show_raw_txn_data_and_effects: Option<bool>,
}

/// The response from processing a dev inspect transaction
#[derive(Debug, Clone, Serialize, Deserialize)]
#[serde(rename = "DevInspectResults", rename_all = "camelCase")]
pub struct DevInspectResults {
    /// Summary of effects that likely would be generated if the transaction is
    /// actually run. Note however, that not all dev-inspect transactions
    /// are actually usable as transactions so it might not be possible
    /// actually generate these effects from a normal transaction.
    pub effects: IotaTransactionBlockEffects,
    /// Events that likely would be generated if the transaction is actually
    /// run.
    pub events: IotaTransactionBlockEvents,
    /// Execution results (including return values) from executing the
    /// transactions
    #[serde(skip_serializing_if = "Option::is_none")]
    pub results: Option<Vec<IotaExecutionResult>>,
    /// Execution error from executing the transactions
    #[serde(skip_serializing_if = "Option::is_none")]
    pub error: Option<String>,
    /// The raw transaction data that was dev inspected.
    #[serde(skip_serializing_if = "Vec::is_empty", default)]
    pub raw_txn_data: Vec<u8>,
    /// The raw effects of the transaction that was dev inspected.
    #[serde(skip_serializing_if = "Vec::is_empty", default)]
    pub raw_effects: Vec<u8>,
}

=======
}

// TODO: this file might not be the best place for this struct.
/// Additional arguments supplied to dev inspect beyond what is allowed in
/// today's API.
#[derive(Debug, Default, Clone, Serialize, Deserialize, JsonSchema)]
#[serde(rename = "DevInspectArgs", rename_all = "camelCase")]
pub struct DevInspectArgs {
    /// The sponsor of the gas for the transaction, might be different from the
    /// sender.
    pub gas_sponsor: Option<IotaAddress>,
    /// The gas budget for the transaction.
    pub gas_budget: Option<BigInt<u64>>,
    /// The gas objects used to pay for the transaction.
    pub gas_objects: Option<Vec<ObjectRef>>,
    /// Whether to skip transaction checks for the transaction.
    pub skip_checks: Option<bool>,
    /// Whether to return the raw transaction data and effects.
    pub show_raw_txn_data_and_effects: Option<bool>,
}

/// The response from processing a dev inspect transaction
#[derive(Debug, Clone, Serialize, Deserialize)]
#[serde(rename = "DevInspectResults", rename_all = "camelCase")]
pub struct DevInspectResults {
    /// Summary of effects that likely would be generated if the transaction is
    /// actually run. Note however, that not all dev-inspect transactions
    /// are actually usable as transactions so it might not be possible
    /// actually generate these effects from a normal transaction.
    pub effects: IotaTransactionBlockEffects,
    /// Events that likely would be generated if the transaction is actually
    /// run.
    pub events: IotaTransactionBlockEvents,
    /// Execution results (including return values) from executing the
    /// transactions
    #[serde(skip_serializing_if = "Option::is_none")]
    pub results: Option<Vec<IotaExecutionResult>>,
    /// Execution error from executing the transactions
    #[serde(skip_serializing_if = "Option::is_none")]
    pub error: Option<String>,
    /// The raw transaction data that was dev inspected.
    #[serde(skip_serializing_if = "Vec::is_empty", default)]
    pub raw_txn_data: Vec<u8>,
    /// The raw effects of the transaction that was dev inspected.
    #[serde(skip_serializing_if = "Vec::is_empty", default)]
    pub raw_effects: Vec<u8>,
}

>>>>>>> 89915aa7
#[derive(Debug, Clone, Serialize, Deserialize, JsonSchema)]
#[serde(rename = "IotaExecutionResult", rename_all = "camelCase")]
pub struct IotaExecutionResult {
    /// The value of any arguments that were mutably borrowed.
    /// Non-mut borrowed values are not included
    #[serde(default, skip_serializing_if = "Vec::is_empty")]
    pub mutable_reference_outputs: Vec<(/* argument */ IotaArgument, Vec<u8>, IotaTypeTag)>,
    /// The return values from the transaction
    #[serde(default, skip_serializing_if = "Vec::is_empty")]
    pub return_values: Vec<(Vec<u8>, IotaTypeTag)>,
}

#[derive(Eq, PartialEq, Clone, Debug, Serialize, Deserialize, JsonSchema)]
#[serde(rename = "ExecutionStatus", rename_all = "camelCase", tag = "status")]
pub enum IotaExecutionStatus {
    // Gas used in the success case.
    Success,
    // Gas used in the failed case, and the error.
    Failure { error: String },
}

impl Display for IotaExecutionStatus {
    fn fmt(&self, f: &mut Formatter<'_>) -> fmt::Result {
        match self {
            Self::Success => write!(f, "success"),
            Self::Failure { error } => write!(f, "failure due to {error}"),
        }
    }
}

impl IotaExecutionStatus {
    pub fn is_ok(&self) -> bool {
<<<<<<< HEAD
        matches!(self, IotaExecutionStatus::Success)
=======
        matches!(self, IotaExecutionStatus::Success { .. })
>>>>>>> 89915aa7
    }
    pub fn is_err(&self) -> bool {
        matches!(self, IotaExecutionStatus::Failure { .. })
    }
}

impl From<ExecutionStatus> for IotaExecutionStatus {
    fn from(status: ExecutionStatus) -> Self {
        match status {
            ExecutionStatus::Success => Self::Success,
            ExecutionStatus::Failure {
                error,
                command: None,
            } => Self::Failure {
                error: format!("{error:?}"),
            },
            ExecutionStatus::Failure {
                error,
                command: Some(idx),
            } => Self::Failure {
                error: format!("{error:?} in command {idx}"),
            },
        }
    }
}

/// An argument to a transaction in a programmable transaction block
#[derive(Debug, Copy, Clone, Serialize, Deserialize, JsonSchema, PartialEq, Eq)]
pub enum IotaArgument {
    /// The gas coin. The gas coin can only be used by-ref, except for with
    /// `TransferObjects`, which can use it by-value.
    GasCoin,
    /// One of the input objects or primitive values (from
    /// `ProgrammableTransactionBlock` inputs)
    Input(u16),
    /// The result of another transaction (from `ProgrammableTransactionBlock`
    /// transactions)
    Result(u16),
    /// Like a `Result` but it accesses a nested result. Currently, the only
    /// usage of this is to access a value from a Move call with multiple
    /// return values.
    NestedResult(u16, u16),
}

impl Display for IotaArgument {
    fn fmt(&self, f: &mut Formatter<'_>) -> std::fmt::Result {
        match self {
            Self::GasCoin => write!(f, "GasCoin"),
            Self::Input(i) => write!(f, "Input({i})"),
            Self::Result(i) => write!(f, "Result({i})"),
            Self::NestedResult(i, j) => write!(f, "NestedResult({i},{j})"),
        }
    }
}

<<<<<<< HEAD
=======
#[derive(Debug, Serialize, Deserialize, JsonSchema, Clone)]
#[serde(rename = "TypeTag", rename_all = "camelCase")]
pub struct IotaTypeTag(String);

impl IotaTypeTag {
    pub fn new(tag: String) -> Self {
        Self(tag)
    }
}

impl TryInto<TypeTag> for IotaTypeTag {
    type Error = anyhow::Error;
    fn try_into(self) -> Result<TypeTag, Self::Error> {
        parse_iota_type_tag(&self.0)
    }
}

impl From<TypeTag> for IotaTypeTag {
    fn from(tag: TypeTag) -> Self {
        Self(format!("{tag}"))
    }
}

>>>>>>> 89915aa7
#[derive(Eq, PartialEq, Clone, Debug, Serialize, Deserialize, JsonSchema)]
#[serde(rename = "OwnedObjectRef")]
pub struct OwnedObjectRef {
    pub owner: Owner,
    pub reference: IotaObjectRef,
}

impl OwnedObjectRef {
    pub fn object_id(&self) -> ObjectID {
        self.reference.object_id
    }
    pub fn version(&self) -> SequenceNumber {
        self.reference.version
    }
}<|MERGE_RESOLUTION|>--- conflicted
+++ resolved
@@ -41,11 +41,7 @@
 
 pub type CheckpointSequenceNumber = u64;
 
-<<<<<<< HEAD
 #[derive(Debug, Clone, Deserialize, Serialize, Eq, PartialEq, Default)]
-=======
-#[derive(Debug, Clone, Deserialize, Serialize, JsonSchema, Eq, PartialEq, Default)]
->>>>>>> 89915aa7
 #[serde(
     rename_all = "camelCase",
     rename = "TransactionBlockResponseOptions",
@@ -355,7 +351,6 @@
 #[serde(rename = "TransactionBlockEvents", transparent)]
 pub struct IotaTransactionBlockEvents {
     pub data: Vec<IotaEvent>,
-<<<<<<< HEAD
 }
 
 // TODO: this file might not be the best place for this struct.
@@ -404,56 +399,6 @@
     pub raw_effects: Vec<u8>,
 }
 
-=======
-}
-
-// TODO: this file might not be the best place for this struct.
-/// Additional arguments supplied to dev inspect beyond what is allowed in
-/// today's API.
-#[derive(Debug, Default, Clone, Serialize, Deserialize, JsonSchema)]
-#[serde(rename = "DevInspectArgs", rename_all = "camelCase")]
-pub struct DevInspectArgs {
-    /// The sponsor of the gas for the transaction, might be different from the
-    /// sender.
-    pub gas_sponsor: Option<IotaAddress>,
-    /// The gas budget for the transaction.
-    pub gas_budget: Option<BigInt<u64>>,
-    /// The gas objects used to pay for the transaction.
-    pub gas_objects: Option<Vec<ObjectRef>>,
-    /// Whether to skip transaction checks for the transaction.
-    pub skip_checks: Option<bool>,
-    /// Whether to return the raw transaction data and effects.
-    pub show_raw_txn_data_and_effects: Option<bool>,
-}
-
-/// The response from processing a dev inspect transaction
-#[derive(Debug, Clone, Serialize, Deserialize)]
-#[serde(rename = "DevInspectResults", rename_all = "camelCase")]
-pub struct DevInspectResults {
-    /// Summary of effects that likely would be generated if the transaction is
-    /// actually run. Note however, that not all dev-inspect transactions
-    /// are actually usable as transactions so it might not be possible
-    /// actually generate these effects from a normal transaction.
-    pub effects: IotaTransactionBlockEffects,
-    /// Events that likely would be generated if the transaction is actually
-    /// run.
-    pub events: IotaTransactionBlockEvents,
-    /// Execution results (including return values) from executing the
-    /// transactions
-    #[serde(skip_serializing_if = "Option::is_none")]
-    pub results: Option<Vec<IotaExecutionResult>>,
-    /// Execution error from executing the transactions
-    #[serde(skip_serializing_if = "Option::is_none")]
-    pub error: Option<String>,
-    /// The raw transaction data that was dev inspected.
-    #[serde(skip_serializing_if = "Vec::is_empty", default)]
-    pub raw_txn_data: Vec<u8>,
-    /// The raw effects of the transaction that was dev inspected.
-    #[serde(skip_serializing_if = "Vec::is_empty", default)]
-    pub raw_effects: Vec<u8>,
-}
-
->>>>>>> 89915aa7
 #[derive(Debug, Clone, Serialize, Deserialize, JsonSchema)]
 #[serde(rename = "IotaExecutionResult", rename_all = "camelCase")]
 pub struct IotaExecutionResult {
@@ -486,11 +431,7 @@
 
 impl IotaExecutionStatus {
     pub fn is_ok(&self) -> bool {
-<<<<<<< HEAD
         matches!(self, IotaExecutionStatus::Success)
-=======
-        matches!(self, IotaExecutionStatus::Success { .. })
->>>>>>> 89915aa7
     }
     pub fn is_err(&self) -> bool {
         matches!(self, IotaExecutionStatus::Failure { .. })
@@ -546,32 +487,6 @@
     }
 }
 
-<<<<<<< HEAD
-=======
-#[derive(Debug, Serialize, Deserialize, JsonSchema, Clone)]
-#[serde(rename = "TypeTag", rename_all = "camelCase")]
-pub struct IotaTypeTag(String);
-
-impl IotaTypeTag {
-    pub fn new(tag: String) -> Self {
-        Self(tag)
-    }
-}
-
-impl TryInto<TypeTag> for IotaTypeTag {
-    type Error = anyhow::Error;
-    fn try_into(self) -> Result<TypeTag, Self::Error> {
-        parse_iota_type_tag(&self.0)
-    }
-}
-
-impl From<TypeTag> for IotaTypeTag {
-    fn from(tag: TypeTag) -> Self {
-        Self(format!("{tag}"))
-    }
-}
-
->>>>>>> 89915aa7
 #[derive(Eq, PartialEq, Clone, Debug, Serialize, Deserialize, JsonSchema)]
 #[serde(rename = "OwnedObjectRef")]
 pub struct OwnedObjectRef {
