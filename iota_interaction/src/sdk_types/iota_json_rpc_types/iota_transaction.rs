// Copyright (c) Mysten Labs, Inc.
// Modifications Copyright (c) 2024 IOTA Stiftung
// SPDX-License-Identifier: Apache-2.0

use std::fmt::{self, Display, Formatter};
use std::vec::Vec;

use enum_dispatch::enum_dispatch;
use schemars::JsonSchema;
use serde::{Deserialize, Serialize};
use serde_with::serde_as;

use super::iota_object::IotaObjectRef;
use crate::iota_types::base_types::EpochId;
use crate::iota_types::digests::{TransactionDigest, TransactionEventsDigest};
use crate::iota_types::gas::GasCostSummary;
use crate::iota_types::storage::{DeleteKind, WriteKind};
use crate::rpc_types::IotaEvent;
use crate::types::base_types::{IotaAddress, ObjectID, ObjectRef, SequenceNumber};
use crate::types::execution_status::ExecutionStatus;
use crate::types::iota_serde::{BigInt, IotaTypeTag, SequenceNumber as AsSequenceNumber};
use crate::types::object::Owner;
use crate::types::quorum_driver_types::ExecuteTransactionRequestType;

/// BCS serialized IotaTransactionBlockEffects
pub type IotaTransactionBlockEffectsBcs = Vec<u8>;

/// BCS serialized IotaTransactionBlockEvents
pub type IotaTransactionBlockEventsBcs = Vec<u8>;

/// BCS serialized ObjectChange
pub type ObjectChangeBcs = Vec<u8>;

/// BCS serialized BalanceChange
pub type BalanceChangeBcs = Vec<u8>;

/// BCS serialized IotaTransactionBlockKind
pub type IotaTransactionBlockKindBcs = Vec<u8>;

pub type CheckpointSequenceNumber = u64;

/// An argument to a transaction in a programmable transaction block
#[derive(Debug, Copy, Clone, Serialize, Deserialize, JsonSchema, PartialEq, Eq)]
pub enum IotaArgument {
  /// The gas coin. The gas coin can only be used by-ref, except for with
  /// `TransferObjects`, which can use it by-value.
  GasCoin,
  /// One of the input objects or primitive values (from
  /// `ProgrammableTransactionBlock` inputs)
  Input(u16),
  /// The result of another transaction (from `ProgrammableTransactionBlock`
  /// transactions)
  Result(u16),
  /// Like a `Result` but it accesses a nested result. Currently, the only
  /// usage of this is to access a value from a Move call with multiple
  /// return values.
  NestedResult(u16, u16),
}

impl Display for IotaArgument {
  fn fmt(&self, f: &mut Formatter<'_>) -> std::fmt::Result {
    match self {
      Self::GasCoin => write!(f, "GasCoin"),
      Self::Input(i) => write!(f, "Input({i})"),
      Self::Result(i) => write!(f, "Result({i})"),
      Self::NestedResult(i, j) => write!(f, "NestedResult({i},{j})"),
    }
  }
}

#[derive(Debug, Clone, Serialize, Deserialize, JsonSchema)]
#[serde(rename = "IotaExecutionResult", rename_all = "camelCase")]
pub struct IotaExecutionResult {
  /// The value of any arguments that were mutably borrowed.
  /// Non-mut borrowed values are not included
  #[serde(default, skip_serializing_if = "Vec::is_empty")]
  pub mutable_reference_outputs: Vec<(/* argument */ IotaArgument, Vec<u8>, IotaTypeTag)>,
  /// The return values from the transaction
  #[serde(default, skip_serializing_if = "Vec::is_empty")]
  pub return_values: Vec<(Vec<u8>, IotaTypeTag)>,
}

#[derive(Debug, Clone, Deserialize, Serialize, Eq, PartialEq, Default)]
#[serde(
    rename_all = "camelCase",
    rename = "TransactionBlockResponseOptions",
    default
)]
pub struct IotaTransactionBlockResponseOptions {
    /// Whether to show transaction input data. Default to be False
    pub show_input: bool,
    /// Whether to show bcs-encoded transaction input data
    pub show_raw_input: bool,
    /// Whether to show transaction effects. Default to be False
    pub show_effects: bool,
    /// Whether to show transaction events. Default to be False
    pub show_events: bool,
    /// Whether to show object_changes. Default to be False
    pub show_object_changes: bool,
    /// Whether to show balance_changes. Default to be False
    pub show_balance_changes: bool,
    /// Whether to show raw transaction effects. Default to be False
    pub show_raw_effects: bool,
}

impl IotaTransactionBlockResponseOptions {
    pub fn new() -> Self {
        Self::default()
    }

    pub fn full_content() -> Self {
        Self {
            show_effects: true,
            show_input: true,
            show_raw_input: true,
            show_events: true,
            show_object_changes: true,
            show_balance_changes: true,
            // This field is added for graphql execution. We keep it false here
            // so current users of `full_content` will not get raw effects unexpectedly.
            show_raw_effects: false,
        }
    }

    pub fn with_input(mut self) -> Self {
        self.show_input = true;
        self
    }

    pub fn with_raw_input(mut self) -> Self {
        self.show_raw_input = true;
        self
    }

    pub fn with_effects(mut self) -> Self {
        self.show_effects = true;
        self
    }

    pub fn with_events(mut self) -> Self {
        self.show_events = true;
        self
    }

    pub fn with_balance_changes(mut self) -> Self {
        self.show_balance_changes = true;
        self
    }

    pub fn with_object_changes(mut self) -> Self {
        self.show_object_changes = true;
        self
    }

    pub fn with_raw_effects(mut self) -> Self {
        self.show_raw_effects = true;
        self
    }

    /// default to return `WaitForEffectsCert` unless some options require
    /// local execution
    pub fn default_execution_request_type(&self) -> ExecuteTransactionRequestType {
        // if people want effects or events, they typically want to wait for local
        // execution
        if self.require_effects() {
            ExecuteTransactionRequestType::WaitForLocalExecution
        } else {
            ExecuteTransactionRequestType::WaitForEffectsCert
        }
    }

    pub fn require_input(&self) -> bool {
        self.show_input || self.show_raw_input || self.show_object_changes
    }

    pub fn require_effects(&self) -> bool {
        self.show_effects
            || self.show_events
            || self.show_balance_changes
            || self.show_object_changes
            || self.show_raw_effects
    }

    pub fn only_digest(&self) -> bool {
        self == &Self::default()
    }
}

#[derive(Eq, PartialEq, Clone, Debug, Serialize, Deserialize, JsonSchema)]
#[serde(rename = "ExecutionStatus", rename_all = "camelCase", tag = "status")]
pub enum IotaExecutionStatus {
    // Gas used in the success case.
    Success,
    // Gas used in the failed case, and the error.
    Failure { error: String },
}

impl Display for IotaExecutionStatus {
    fn fmt(&self, f: &mut Formatter<'_>) -> fmt::Result {
        match self {
            Self::Success => write!(f, "success"),
            Self::Failure { error } => write!(f, "failure due to {error}"),
        }
    }
}

impl IotaExecutionStatus {
    pub fn is_ok(&self) -> bool {
        matches!(self, IotaExecutionStatus::Success { .. })
    }
    pub fn is_err(&self) -> bool {
        matches!(self, IotaExecutionStatus::Failure { .. })
    }
}

impl From<ExecutionStatus> for IotaExecutionStatus {
    fn from(status: ExecutionStatus) -> Self {
        match status {
            ExecutionStatus::Success => Self::Success,
            ExecutionStatus::Failure {
                error,
                command: None,
            } => Self::Failure {
                error: format!("{error:?}"),
            },
            ExecutionStatus::Failure {
                error,
                command: Some(idx),
            } => Self::Failure {
                error: format!("{error:?} in command {idx}"),
            },
        }
    }
}

#[derive(Eq, PartialEq, Clone, Debug, Serialize, Deserialize, JsonSchema)]
#[serde(rename = "OwnedObjectRef")]
pub struct OwnedObjectRef {
    pub owner: Owner,
    pub reference: IotaObjectRef,
}

impl OwnedObjectRef {
    pub fn object_id(&self) -> ObjectID {
        self.reference.object_id
    }
    pub fn version(&self) -> SequenceNumber {
        self.reference.version
    }
}

#[derive(Debug, Deserialize, Serialize, JsonSchema, Clone, PartialEq, Eq)]
#[enum_dispatch(IotaTransactionBlockEffectsAPI)]
#[serde(
    rename = "TransactionBlockEffects",
    rename_all = "camelCase",
    tag = "messageVersion"
)]
pub enum IotaTransactionBlockEffects {
    V1(IotaTransactionBlockEffectsV1),
}

#[enum_dispatch]
pub trait IotaTransactionBlockEffectsAPI {
    fn status(&self) -> &IotaExecutionStatus;
    fn into_status(self) -> IotaExecutionStatus;
    fn shared_objects(&self) -> &[IotaObjectRef];
    fn created(&self) -> &[OwnedObjectRef];
    fn mutated(&self) -> &[OwnedObjectRef];
    fn unwrapped(&self) -> &[OwnedObjectRef];
    fn deleted(&self) -> &[IotaObjectRef];
    fn unwrapped_then_deleted(&self) -> &[IotaObjectRef];
    fn wrapped(&self) -> &[IotaObjectRef];
    fn gas_object(&self) -> &OwnedObjectRef;
    fn events_digest(&self) -> Option<&TransactionEventsDigest>;
    fn dependencies(&self) -> &[TransactionDigest];
    fn executed_epoch(&self) -> EpochId;
    fn transaction_digest(&self) -> &TransactionDigest;
    fn gas_cost_summary(&self) -> &GasCostSummary;

    /// Return an iterator of mutated objects, but excluding the gas object.
    fn mutated_excluding_gas(&self) -> Vec<OwnedObjectRef>;
    fn modified_at_versions(&self) -> Vec<(ObjectID, SequenceNumber)>;
    fn all_changed_objects(&self) -> Vec<(&OwnedObjectRef, WriteKind)>;
    fn all_deleted_objects(&self) -> Vec<(&IotaObjectRef, DeleteKind)>;
}

#[serde_as]
#[derive(Eq, PartialEq, Clone, Debug, Serialize, Deserialize, JsonSchema)]
#[serde(
    rename = "TransactionBlockEffectsModifiedAtVersions",
    rename_all = "camelCase"
)]
pub struct IotaTransactionBlockEffectsModifiedAtVersions {
    object_id: ObjectID,
    #[schemars(with = "AsSequenceNumber")]
    #[serde_as(as = "AsSequenceNumber")]
    sequence_number: SequenceNumber,
}

/// The response from processing a transaction or a certified transaction
#[serde_as]
#[derive(Eq, PartialEq, Clone, Debug, Serialize, Deserialize, JsonSchema)]
#[serde(rename = "TransactionBlockEffectsV1", rename_all = "camelCase")]
pub struct IotaTransactionBlockEffectsV1 {
    /// The status of the execution
    pub status: IotaExecutionStatus,
    /// The epoch when this transaction was executed.
    #[schemars(with = "BigInt<u64>")]
    #[serde_as(as = "BigInt<u64>")]
    pub executed_epoch: EpochId,
    pub gas_used: GasCostSummary,
    /// The version that every modified (mutated or deleted) object had before
    /// it was modified by this transaction.
    #[serde(default, skip_serializing_if = "Vec::is_empty")]
    pub modified_at_versions: Vec<IotaTransactionBlockEffectsModifiedAtVersions>,
    /// The object references of the shared objects used in this transaction.
    /// Empty if no shared objects were used.
    #[serde(default, skip_serializing_if = "Vec::is_empty")]
    pub shared_objects: Vec<IotaObjectRef>,
    /// The transaction digest
    pub transaction_digest: TransactionDigest,
    /// ObjectRef and owner of new objects created.
    #[serde(default, skip_serializing_if = "Vec::is_empty")]
    pub created: Vec<OwnedObjectRef>,
    /// ObjectRef and owner of mutated objects, including gas object.
    #[serde(default, skip_serializing_if = "Vec::is_empty")]
    pub mutated: Vec<OwnedObjectRef>,
    /// ObjectRef and owner of objects that are unwrapped in this transaction.
    /// Unwrapped objects are objects that were wrapped into other objects in
    /// the past, and just got extracted out.
    #[serde(default, skip_serializing_if = "Vec::is_empty")]
    pub unwrapped: Vec<OwnedObjectRef>,
    /// Object Refs of objects now deleted (the old refs).
    #[serde(default, skip_serializing_if = "Vec::is_empty")]
    pub deleted: Vec<IotaObjectRef>,
    /// Object refs of objects previously wrapped in other objects but now
    /// deleted.
    #[serde(default, skip_serializing_if = "Vec::is_empty")]
    pub unwrapped_then_deleted: Vec<IotaObjectRef>,
    /// Object refs of objects now wrapped in other objects.
    #[serde(default, skip_serializing_if = "Vec::is_empty")]
    pub wrapped: Vec<IotaObjectRef>,
    /// The updated gas object reference. Have a dedicated field for convenient
    /// access. It's also included in mutated.
    pub gas_object: OwnedObjectRef,
    /// The digest of the events emitted during execution,
    /// can be None if the transaction does not emit any event.
    #[serde(skip_serializing_if = "Option::is_none")]
    pub events_digest: Option<TransactionEventsDigest>,
    /// The set of transaction digests this transaction depends on.
    #[serde(default, skip_serializing_if = "Vec::is_empty")]
    pub dependencies: Vec<TransactionDigest>,
}

impl IotaTransactionBlockEffectsAPI for IotaTransactionBlockEffectsV1 {
<<<<<<< HEAD
  fn status(&self) -> &IotaExecutionStatus {
    &self.status
  }
  fn into_status(self) -> IotaExecutionStatus {
    self.status
  }
  fn shared_objects(&self) -> &[IotaObjectRef] {
    &self.shared_objects
  }
  fn created(&self) -> &[OwnedObjectRef] {
    &self.created
  }
  fn mutated(&self) -> &[OwnedObjectRef] {
    &self.mutated
  }
  fn unwrapped(&self) -> &[OwnedObjectRef] {
    &self.unwrapped
  }
  fn deleted(&self) -> &[IotaObjectRef] {
    &self.deleted
  }
  fn unwrapped_then_deleted(&self) -> &[IotaObjectRef] {
    &self.unwrapped_then_deleted
  }
  fn wrapped(&self) -> &[IotaObjectRef] {
    &self.wrapped
  }
  fn gas_object(&self) -> &OwnedObjectRef {
    &self.gas_object
  }
  fn events_digest(&self) -> Option<&TransactionEventsDigest> {
    self.events_digest.as_ref()
  }
  fn dependencies(&self) -> &[TransactionDigest] {
    &self.dependencies
  }

  fn executed_epoch(&self) -> EpochId {
    self.executed_epoch
  }

  fn transaction_digest(&self) -> &TransactionDigest {
    &self.transaction_digest
  }

  fn gas_cost_summary(&self) -> &GasCostSummary {
    &self.gas_used
  }

  fn mutated_excluding_gas(&self) -> Vec<OwnedObjectRef> {
    self
      .mutated
      .iter()
      .filter(|o| *o != &self.gas_object)
      .cloned()
      .collect()
  }

  fn modified_at_versions(&self) -> Vec<(ObjectID, SequenceNumber)> {
    self
      .modified_at_versions
      .iter()
      .map(|v| (v.object_id, v.sequence_number))
      .collect::<Vec<_>>()
  }

  fn all_changed_objects(&self) -> Vec<(&OwnedObjectRef, WriteKind)> {
    self
      .mutated
      .iter()
      .map(|owner_ref| (owner_ref, WriteKind::Mutate))
      .chain(self.created.iter().map(|owner_ref| (owner_ref, WriteKind::Create)))
      .chain(self.unwrapped.iter().map(|owner_ref| (owner_ref, WriteKind::Unwrap)))
      .collect()
  }

  fn all_deleted_objects(&self) -> Vec<(&IotaObjectRef, DeleteKind)> {
    self
      .deleted
      .iter()
      .map(|r| (r, DeleteKind::Normal))
      .chain(
        self
          .unwrapped_then_deleted
          .iter()
          .map(|r| (r, DeleteKind::UnwrapThenDelete)),
      )
      .chain(self.wrapped.iter().map(|r| (r, DeleteKind::Wrap)))
      .collect()
  }
}

#[derive(Eq, PartialEq, Clone, Debug, Default, Serialize, Deserialize)]
#[serde(rename = "TransactionBlockEvents", transparent)]
pub struct IotaTransactionBlockEvents {
  pub data: Vec<IotaEvent>,
}

/// The response from processing a dev inspect transaction
#[derive(Debug, Clone, Serialize, Deserialize)]
#[serde(rename = "DevInspectResults", rename_all = "camelCase")]
pub struct DevInspectResults {
  /// Summary of effects that likely would be generated if the transaction is
  /// actually run. Note however, that not all dev-inspect transactions
  /// are actually usable as transactions, so it might not be possible
  /// actually generate these effects from a normal transaction.
  pub effects: IotaTransactionBlockEffects,
  /// Events that likely would be generated if the transaction is actually
  /// run.
  pub events: IotaTransactionBlockEvents,
  /// Execution results (including return values) from executing the
  /// transactions
  #[serde(skip_serializing_if = "Option::is_none")]
  pub results: Option<Vec<IotaExecutionResult>>,
  /// Execution error from executing the transactions
  #[serde(skip_serializing_if = "Option::is_none")]
  pub error: Option<String>,
  /// The raw transaction data that was dev inspected.
  #[serde(skip_serializing_if = "Vec::is_empty", default)]
  pub raw_txn_data: Vec<u8>,
  /// The raw effects of the transaction that was dev inspected.
  #[serde(skip_serializing_if = "Vec::is_empty", default)]
  pub raw_effects: Vec<u8>,
}

// TODO: this file might not be the best place for this struct.
/// Additional arguments supplied to dev inspect beyond what is allowed in
/// today's API.
#[derive(Debug, Default, Clone, Serialize, Deserialize)]
#[serde(rename = "DevInspectArgs", rename_all = "camelCase")]
pub struct DevInspectArgs {
  /// The sponsor of the gas for the transaction might be different from the
  /// sender.
  pub gas_sponsor: Option<IotaAddress>,
  /// The gas budget for the transaction.
  pub gas_budget: Option<BigInt<u64>>,
  /// The gas objects used to pay for the transaction.
  pub gas_objects: Option<Vec<ObjectRef>>,
  /// Whether to skip transaction checks for the transaction.
  pub skip_checks: Option<bool>,
  /// Whether to return the raw transaction data and effects.
  pub show_raw_txn_data_and_effects: Option<bool>,
=======
    fn status(&self) -> &IotaExecutionStatus {
        &self.status
    }
    fn into_status(self) -> IotaExecutionStatus {
        self.status
    }
    fn shared_objects(&self) -> &[IotaObjectRef] {
        &self.shared_objects
    }
    fn created(&self) -> &[OwnedObjectRef] {
        &self.created
    }
    fn mutated(&self) -> &[OwnedObjectRef] {
        &self.mutated
    }
    fn unwrapped(&self) -> &[OwnedObjectRef] {
        &self.unwrapped
    }
    fn deleted(&self) -> &[IotaObjectRef] {
        &self.deleted
    }
    fn unwrapped_then_deleted(&self) -> &[IotaObjectRef] {
        &self.unwrapped_then_deleted
    }
    fn wrapped(&self) -> &[IotaObjectRef] {
        &self.wrapped
    }
    fn gas_object(&self) -> &OwnedObjectRef {
        &self.gas_object
    }
    fn events_digest(&self) -> Option<&TransactionEventsDigest> {
        self.events_digest.as_ref()
    }
    fn dependencies(&self) -> &[TransactionDigest] {
        &self.dependencies
    }

    fn executed_epoch(&self) -> EpochId {
        self.executed_epoch
    }

    fn transaction_digest(&self) -> &TransactionDigest {
        &self.transaction_digest
    }

    fn gas_cost_summary(&self) -> &GasCostSummary {
        &self.gas_used
    }

    fn mutated_excluding_gas(&self) -> Vec<OwnedObjectRef> {
        self.mutated
            .iter()
            .filter(|o| *o != &self.gas_object)
            .cloned()
            .collect()
    }

    fn modified_at_versions(&self) -> Vec<(ObjectID, SequenceNumber)> {
        self.modified_at_versions
            .iter()
            .map(|v| (v.object_id, v.sequence_number))
            .collect::<Vec<_>>()
    }

    fn all_changed_objects(&self) -> Vec<(&OwnedObjectRef, WriteKind)> {
        self.mutated
            .iter()
            .map(|owner_ref| (owner_ref, WriteKind::Mutate))
            .chain(
                self.created
                    .iter()
                    .map(|owner_ref| (owner_ref, WriteKind::Create)),
            )
            .chain(
                self.unwrapped
                    .iter()
                    .map(|owner_ref| (owner_ref, WriteKind::Unwrap)),
            )
            .collect()
    }

    fn all_deleted_objects(&self) -> Vec<(&IotaObjectRef, DeleteKind)> {
        self.deleted
            .iter()
            .map(|r| (r, DeleteKind::Normal))
            .chain(
                self.unwrapped_then_deleted
                    .iter()
                    .map(|r| (r, DeleteKind::UnwrapThenDelete)),
            )
            .chain(self.wrapped.iter().map(|r| (r, DeleteKind::Wrap)))
            .collect()
    }
>>>>>>> a0ffdd7a
}<|MERGE_RESOLUTION|>--- conflicted
+++ resolved
@@ -354,97 +354,99 @@
 }
 
 impl IotaTransactionBlockEffectsAPI for IotaTransactionBlockEffectsV1 {
-<<<<<<< HEAD
-  fn status(&self) -> &IotaExecutionStatus {
-    &self.status
-  }
-  fn into_status(self) -> IotaExecutionStatus {
-    self.status
-  }
-  fn shared_objects(&self) -> &[IotaObjectRef] {
-    &self.shared_objects
-  }
-  fn created(&self) -> &[OwnedObjectRef] {
-    &self.created
-  }
-  fn mutated(&self) -> &[OwnedObjectRef] {
-    &self.mutated
-  }
-  fn unwrapped(&self) -> &[OwnedObjectRef] {
-    &self.unwrapped
-  }
-  fn deleted(&self) -> &[IotaObjectRef] {
-    &self.deleted
-  }
-  fn unwrapped_then_deleted(&self) -> &[IotaObjectRef] {
-    &self.unwrapped_then_deleted
-  }
-  fn wrapped(&self) -> &[IotaObjectRef] {
-    &self.wrapped
-  }
-  fn gas_object(&self) -> &OwnedObjectRef {
-    &self.gas_object
-  }
-  fn events_digest(&self) -> Option<&TransactionEventsDigest> {
-    self.events_digest.as_ref()
-  }
-  fn dependencies(&self) -> &[TransactionDigest] {
-    &self.dependencies
-  }
-
-  fn executed_epoch(&self) -> EpochId {
-    self.executed_epoch
-  }
-
-  fn transaction_digest(&self) -> &TransactionDigest {
-    &self.transaction_digest
-  }
-
-  fn gas_cost_summary(&self) -> &GasCostSummary {
-    &self.gas_used
-  }
-
-  fn mutated_excluding_gas(&self) -> Vec<OwnedObjectRef> {
-    self
-      .mutated
-      .iter()
-      .filter(|o| *o != &self.gas_object)
-      .cloned()
-      .collect()
-  }
-
-  fn modified_at_versions(&self) -> Vec<(ObjectID, SequenceNumber)> {
-    self
-      .modified_at_versions
-      .iter()
-      .map(|v| (v.object_id, v.sequence_number))
-      .collect::<Vec<_>>()
-  }
-
-  fn all_changed_objects(&self) -> Vec<(&OwnedObjectRef, WriteKind)> {
-    self
-      .mutated
-      .iter()
-      .map(|owner_ref| (owner_ref, WriteKind::Mutate))
-      .chain(self.created.iter().map(|owner_ref| (owner_ref, WriteKind::Create)))
-      .chain(self.unwrapped.iter().map(|owner_ref| (owner_ref, WriteKind::Unwrap)))
-      .collect()
-  }
-
-  fn all_deleted_objects(&self) -> Vec<(&IotaObjectRef, DeleteKind)> {
-    self
-      .deleted
-      .iter()
-      .map(|r| (r, DeleteKind::Normal))
-      .chain(
-        self
-          .unwrapped_then_deleted
-          .iter()
-          .map(|r| (r, DeleteKind::UnwrapThenDelete)),
-      )
-      .chain(self.wrapped.iter().map(|r| (r, DeleteKind::Wrap)))
-      .collect()
-  }
+    fn status(&self) -> &IotaExecutionStatus {
+        &self.status
+    }
+    fn into_status(self) -> IotaExecutionStatus {
+        self.status
+    }
+    fn shared_objects(&self) -> &[IotaObjectRef] {
+        &self.shared_objects
+    }
+    fn created(&self) -> &[OwnedObjectRef] {
+        &self.created
+    }
+    fn mutated(&self) -> &[OwnedObjectRef] {
+        &self.mutated
+    }
+    fn unwrapped(&self) -> &[OwnedObjectRef] {
+        &self.unwrapped
+    }
+    fn deleted(&self) -> &[IotaObjectRef] {
+        &self.deleted
+    }
+    fn unwrapped_then_deleted(&self) -> &[IotaObjectRef] {
+        &self.unwrapped_then_deleted
+    }
+    fn wrapped(&self) -> &[IotaObjectRef] {
+        &self.wrapped
+    }
+    fn gas_object(&self) -> &OwnedObjectRef {
+        &self.gas_object
+    }
+    fn events_digest(&self) -> Option<&TransactionEventsDigest> {
+        self.events_digest.as_ref()
+    }
+    fn dependencies(&self) -> &[TransactionDigest] {
+        &self.dependencies
+    }
+
+    fn executed_epoch(&self) -> EpochId {
+        self.executed_epoch
+    }
+
+    fn transaction_digest(&self) -> &TransactionDigest {
+        &self.transaction_digest
+    }
+
+    fn gas_cost_summary(&self) -> &GasCostSummary {
+        &self.gas_used
+    }
+
+    fn mutated_excluding_gas(&self) -> Vec<OwnedObjectRef> {
+        self.mutated
+            .iter()
+            .filter(|o| *o != &self.gas_object)
+            .cloned()
+            .collect()
+    }
+
+    fn modified_at_versions(&self) -> Vec<(ObjectID, SequenceNumber)> {
+        self.modified_at_versions
+            .iter()
+            .map(|v| (v.object_id, v.sequence_number))
+            .collect::<Vec<_>>()
+    }
+
+    fn all_changed_objects(&self) -> Vec<(&OwnedObjectRef, WriteKind)> {
+        self.mutated
+            .iter()
+            .map(|owner_ref| (owner_ref, WriteKind::Mutate))
+            .chain(
+                self.created
+                    .iter()
+                    .map(|owner_ref| (owner_ref, WriteKind::Create)),
+            )
+            .chain(
+                self.unwrapped
+                    .iter()
+                    .map(|owner_ref| (owner_ref, WriteKind::Unwrap)),
+            )
+            .collect()
+    }
+
+    fn all_deleted_objects(&self) -> Vec<(&IotaObjectRef, DeleteKind)> {
+        self.deleted
+            .iter()
+            .map(|r| (r, DeleteKind::Normal))
+            .chain(
+                self.unwrapped_then_deleted
+                    .iter()
+                    .map(|r| (r, DeleteKind::UnwrapThenDelete)),
+            )
+            .chain(self.wrapped.iter().map(|r| (r, DeleteKind::Wrap)))
+            .collect()
+    }
 }
 
 #[derive(Eq, PartialEq, Clone, Debug, Default, Serialize, Deserialize)]
@@ -497,99 +499,4 @@
   pub skip_checks: Option<bool>,
   /// Whether to return the raw transaction data and effects.
   pub show_raw_txn_data_and_effects: Option<bool>,
-=======
-    fn status(&self) -> &IotaExecutionStatus {
-        &self.status
-    }
-    fn into_status(self) -> IotaExecutionStatus {
-        self.status
-    }
-    fn shared_objects(&self) -> &[IotaObjectRef] {
-        &self.shared_objects
-    }
-    fn created(&self) -> &[OwnedObjectRef] {
-        &self.created
-    }
-    fn mutated(&self) -> &[OwnedObjectRef] {
-        &self.mutated
-    }
-    fn unwrapped(&self) -> &[OwnedObjectRef] {
-        &self.unwrapped
-    }
-    fn deleted(&self) -> &[IotaObjectRef] {
-        &self.deleted
-    }
-    fn unwrapped_then_deleted(&self) -> &[IotaObjectRef] {
-        &self.unwrapped_then_deleted
-    }
-    fn wrapped(&self) -> &[IotaObjectRef] {
-        &self.wrapped
-    }
-    fn gas_object(&self) -> &OwnedObjectRef {
-        &self.gas_object
-    }
-    fn events_digest(&self) -> Option<&TransactionEventsDigest> {
-        self.events_digest.as_ref()
-    }
-    fn dependencies(&self) -> &[TransactionDigest] {
-        &self.dependencies
-    }
-
-    fn executed_epoch(&self) -> EpochId {
-        self.executed_epoch
-    }
-
-    fn transaction_digest(&self) -> &TransactionDigest {
-        &self.transaction_digest
-    }
-
-    fn gas_cost_summary(&self) -> &GasCostSummary {
-        &self.gas_used
-    }
-
-    fn mutated_excluding_gas(&self) -> Vec<OwnedObjectRef> {
-        self.mutated
-            .iter()
-            .filter(|o| *o != &self.gas_object)
-            .cloned()
-            .collect()
-    }
-
-    fn modified_at_versions(&self) -> Vec<(ObjectID, SequenceNumber)> {
-        self.modified_at_versions
-            .iter()
-            .map(|v| (v.object_id, v.sequence_number))
-            .collect::<Vec<_>>()
-    }
-
-    fn all_changed_objects(&self) -> Vec<(&OwnedObjectRef, WriteKind)> {
-        self.mutated
-            .iter()
-            .map(|owner_ref| (owner_ref, WriteKind::Mutate))
-            .chain(
-                self.created
-                    .iter()
-                    .map(|owner_ref| (owner_ref, WriteKind::Create)),
-            )
-            .chain(
-                self.unwrapped
-                    .iter()
-                    .map(|owner_ref| (owner_ref, WriteKind::Unwrap)),
-            )
-            .collect()
-    }
-
-    fn all_deleted_objects(&self) -> Vec<(&IotaObjectRef, DeleteKind)> {
-        self.deleted
-            .iter()
-            .map(|r| (r, DeleteKind::Normal))
-            .chain(
-                self.unwrapped_then_deleted
-                    .iter()
-                    .map(|r| (r, DeleteKind::UnwrapThenDelete)),
-            )
-            .chain(self.wrapped.iter().map(|r| (r, DeleteKind::Wrap)))
-            .collect()
-    }
->>>>>>> a0ffdd7a
 }