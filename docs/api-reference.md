## Classes

<dl>
<dt><a href="#Client">Client</a></dt>
<dd></dd>
<dt><a href="#Config">Config</a></dt>
<dd></dd>
<dt><a href="#Credential">Credential</a></dt>
<dd></dd>
<dt><a href="#DID">DID</a></dt>
<dd></dd>
<dt><a href="#DIDUrl">DIDUrl</a></dt>
<dd></dd>
<dt><a href="#DiffChainHistory">DiffChainHistory</a></dt>
<dd></dd>
<dt><a href="#DiffMessage">DiffMessage</a></dt>
<dd><p>Defines the difference between two DID <code>Document</code>s&#39; JSON representations.</p>
</dd>
<dt><a href="#Document">Document</a></dt>
<dd></dd>
<dt><a href="#DocumentHistory">DocumentHistory</a></dt>
<dd><p>A DID Document&#39;s history and current state.</p>
</dd>
<dt><a href="#DocumentMetadata">DocumentMetadata</a></dt>
<dd><p>Additional attributes related to an IOTA DID Document.</p>
</dd>
<dt><a href="#ExplorerUrl">ExplorerUrl</a></dt>
<dd></dd>
<dt><a href="#IntegrationChainHistory">IntegrationChainHistory</a></dt>
<dd></dd>
<dt><a href="#KeyCollection">KeyCollection</a></dt>
<dd></dd>
<dt><a href="#KeyPair">KeyPair</a></dt>
<dd></dd>
<dt><a href="#MethodScope">MethodScope</a></dt>
<dd><p>Supported verification method types.</p>
</dd>
<dt><a href="#MethodType">MethodType</a></dt>
<dd><p>Supported verification method types.</p>
</dd>
<dt><a href="#Network">Network</a></dt>
<dd></dd>
<dt><a href="#Presentation">Presentation</a></dt>
<dd></dd>
<dt><a href="#ProofPurpose">ProofPurpose</a></dt>
<dd><p>Associates a purpose with a <code>Signature</code>.</p>
<p>See <a href="https://w3c-ccg.github.io/security-vocab/#proofPurpose">https://w3c-ccg.github.io/security-vocab/#proofPurpose</a></p>
</dd>
<dt><a href="#Receipt">Receipt</a></dt>
<dd></dd>
<dt><a href="#ResolvedDocument">ResolvedDocument</a></dt>
<dd><p>An IOTA DID document resolved from the Tangle. Represents an integration chain message possibly
merged with one or more <code>DiffMessages</code>.</p>
</dd>
<dt><a href="#Service">Service</a></dt>
<dd></dd>
<dt><a href="#SignatureOptions">SignatureOptions</a></dt>
<dd><p>Holds additional options for creating signatures.
See <code>ISignatureOptions</code>.</p>
</dd>
<dt><a href="#Timestamp">Timestamp</a></dt>
<dd></dd>
<dt><a href="#VerificationMethod">VerificationMethod</a></dt>
<dd></dd>
<dt><a href="#VerifierOptions">VerifierOptions</a></dt>
<dd><p>Holds additional signature verification options.
See <code>IVerifierOptions</code>.</p>
</dd>
</dl>

## Members

<dl>
<<<<<<< HEAD
=======
<dt><a href="#DIDMessageEncoding">DIDMessageEncoding</a></dt>
<dd></dd>
>>>>>>> 91dfd00c
<dt><a href="#KeyType">KeyType</a></dt>
<dd></dd>
<dt><a href="#Digest">Digest</a></dt>
<dd></dd>
</dl>

## Functions

<dl>
<dt><a href="#start">start()</a></dt>
<dd><p>Initializes the console error panic hook for better error messages</p>
</dd>
</dl>

<a name="Client"></a>

## Client
**Kind**: global class  

* [Client](#Client)
    * [new Client()](#new_Client_new)
    * _instance_
        * [.network()](#Client+network) ⇒ [<code>Network</code>](#Network)
        * [.publishDocument(document)](#Client+publishDocument) ⇒ [<code>Promise.&lt;Receipt&gt;</code>](#Receipt)
        * [.publishDiff(message_id, diff)](#Client+publishDiff) ⇒ [<code>Promise.&lt;Receipt&gt;</code>](#Receipt)
        * [.publishJSON(index, data)](#Client+publishJSON) ⇒ [<code>Promise.&lt;Receipt&gt;</code>](#Receipt)
        * [.publishJsonWithRetry(index, data, interval, max_attempts)](#Client+publishJsonWithRetry) ⇒ <code>Promise.&lt;any&gt;</code>
        * [.resolve(did)](#Client+resolve) ⇒ [<code>Promise.&lt;ResolvedDocument&gt;</code>](#ResolvedDocument)
        * [.resolveHistory(did)](#Client+resolveHistory) ⇒ [<code>Promise.&lt;DocumentHistory&gt;</code>](#DocumentHistory)
        * [.resolveDiffHistory(document)](#Client+resolveDiffHistory) ⇒ [<code>Promise.&lt;DiffChainHistory&gt;</code>](#DiffChainHistory)
        * [.checkCredential(data, options)](#Client+checkCredential) ⇒ <code>Promise.&lt;any&gt;</code>
        * [.checkPresentation(data, options)](#Client+checkPresentation) ⇒ <code>Promise.&lt;any&gt;</code>
    * _static_
        * [.fromConfig(config)](#Client.fromConfig) ⇒ [<code>Client</code>](#Client)
        * [.fromNetwork(network)](#Client.fromNetwork) ⇒ [<code>Client</code>](#Client)

<a name="new_Client_new"></a>

### new Client()
Creates a new `Client` with default settings.

<a name="Client+network"></a>

### client.network() ⇒ [<code>Network</code>](#Network)
Returns the `Client` Tangle network.

**Kind**: instance method of [<code>Client</code>](#Client)  
<a name="Client+publishDocument"></a>

### client.publishDocument(document) ⇒ [<code>Promise.&lt;Receipt&gt;</code>](#Receipt)
Publishes an `IotaDocument` to the Tangle.

**Kind**: instance method of [<code>Client</code>](#Client)  

| Param | Type |
| --- | --- |
| document | [<code>Document</code>](#Document) | 

<a name="Client+publishDiff"></a>

### client.publishDiff(message_id, diff) ⇒ [<code>Promise.&lt;Receipt&gt;</code>](#Receipt)
Publishes a `DiffMessage` to the Tangle.

**Kind**: instance method of [<code>Client</code>](#Client)  

| Param | Type |
| --- | --- |
| message_id | <code>string</code> | 
| diff | [<code>DiffMessage</code>](#DiffMessage) | 

<a name="Client+publishJSON"></a>

### client.publishJSON(index, data) ⇒ [<code>Promise.&lt;Receipt&gt;</code>](#Receipt)
Publishes arbitrary JSON data to the specified index on the Tangle.

**Kind**: instance method of [<code>Client</code>](#Client)  

| Param | Type |
| --- | --- |
| index | <code>string</code> | 
| data | <code>any</code> | 

<a name="Client+publishJsonWithRetry"></a>

### client.publishJsonWithRetry(index, data, interval, max_attempts) ⇒ <code>Promise.&lt;any&gt;</code>
Publishes arbitrary JSON data to the specified index on the Tangle.
Retries (promotes or reattaches) the message until it’s included (referenced by a milestone).
Default interval is 5 seconds and max attempts is 40.

**Kind**: instance method of [<code>Client</code>](#Client)  

| Param | Type |
| --- | --- |
| index | <code>string</code> | 
| data | <code>any</code> | 
| interval | <code>number</code> \| <code>undefined</code> | 
| max_attempts | <code>number</code> \| <code>undefined</code> | 

<a name="Client+resolve"></a>

### client.resolve(did) ⇒ [<code>Promise.&lt;ResolvedDocument&gt;</code>](#ResolvedDocument)
Fetch the DID document specified by the given `DID`.

**Kind**: instance method of [<code>Client</code>](#Client)  

| Param | Type |
| --- | --- |
| did | <code>string</code> | 

<a name="Client+resolveHistory"></a>

### client.resolveHistory(did) ⇒ [<code>Promise.&lt;DocumentHistory&gt;</code>](#DocumentHistory)
Returns the message history of the given DID.

**Kind**: instance method of [<code>Client</code>](#Client)  

| Param | Type |
| --- | --- |
| did | <code>string</code> | 

<a name="Client+resolveDiffHistory"></a>

### client.resolveDiffHistory(document) ⇒ [<code>Promise.&lt;DiffChainHistory&gt;</code>](#DiffChainHistory)
Returns the `DiffChainHistory` of a diff chain starting from a document on the
integration chain.

NOTE: the document must have been published to the tangle and have a valid message id and
capability invocation method.

**Kind**: instance method of [<code>Client</code>](#Client)  

| Param | Type |
| --- | --- |
| document | [<code>ResolvedDocument</code>](#ResolvedDocument) | 

<a name="Client+checkCredential"></a>

### client.checkCredential(data, options) ⇒ <code>Promise.&lt;any&gt;</code>
Validates a credential with the DID Document from the Tangle.

**Kind**: instance method of [<code>Client</code>](#Client)  

| Param | Type |
| --- | --- |
| data | <code>string</code> | 
| options | [<code>VerifierOptions</code>](#VerifierOptions) | 

<a name="Client+checkPresentation"></a>

### client.checkPresentation(data, options) ⇒ <code>Promise.&lt;any&gt;</code>
Validates a presentation with the DID Document from the Tangle.

**Kind**: instance method of [<code>Client</code>](#Client)  

| Param | Type |
| --- | --- |
| data | <code>string</code> | 
| options | [<code>VerifierOptions</code>](#VerifierOptions) | 

<a name="Client.fromConfig"></a>

### Client.fromConfig(config) ⇒ [<code>Client</code>](#Client)
Creates a new `Client` with settings from the given `Config`.

**Kind**: static method of [<code>Client</code>](#Client)  

| Param | Type |
| --- | --- |
| config | [<code>Config</code>](#Config) | 

<a name="Client.fromNetwork"></a>

### Client.fromNetwork(network) ⇒ [<code>Client</code>](#Client)
Creates a new `Client` with default settings for the given `Network`.

**Kind**: static method of [<code>Client</code>](#Client)  

| Param | Type |
| --- | --- |
| network | [<code>Network</code>](#Network) | 

<a name="Config"></a>

## Config
**Kind**: global class  

* [Config](#Config)
    * _instance_
        * [.setNetwork(network)](#Config+setNetwork)
        * [.setNode(url)](#Config+setNode)
        * [.setEncoding(encoding)](#Config+setEncoding)
        * [.setPrimaryNode(url, jwt, username, password)](#Config+setPrimaryNode)
        * [.setPrimaryPoWNode(url, jwt, username, password)](#Config+setPrimaryPoWNode)
        * [.setPermanode(url, jwt, username, password)](#Config+setPermanode)
        * [.setNodeAuth(url, jwt, username, password)](#Config+setNodeAuth)
        * [.setNodeSyncInterval(value)](#Config+setNodeSyncInterval)
        * [.setNodeSyncDisabled()](#Config+setNodeSyncDisabled)
        * [.setQuorum(value)](#Config+setQuorum)
        * [.setQuorumSize(value)](#Config+setQuorumSize)
        * [.setQuorumThreshold(value)](#Config+setQuorumThreshold)
        * [.setLocalPoW(value)](#Config+setLocalPoW)
        * [.setTipsInterval(value)](#Config+setTipsInterval)
        * [.setRequestTimeout(value)](#Config+setRequestTimeout)
    * _static_
        * [.fromNetwork(network)](#Config.fromNetwork) ⇒ [<code>Config</code>](#Config)

<a name="Config+setNetwork"></a>

### config.setNetwork(network)
**Kind**: instance method of [<code>Config</code>](#Config)  

| Param | Type |
| --- | --- |
| network | [<code>Network</code>](#Network) | 

<a name="Config+setNode"></a>

### config.setNode(url)
**Kind**: instance method of [<code>Config</code>](#Config)  

| Param | Type |
| --- | --- |
| url | <code>string</code> | 

<a name="Config+setEncoding"></a>

### config.setEncoding(encoding)
**Kind**: instance method of [<code>Config</code>](#Config)  

| Param | Type |
| --- | --- |
| encoding | <code>number</code> | 

<a name="Config+setPrimaryNode"></a>

### config.setPrimaryNode(url, jwt, username, password)
**Kind**: instance method of [<code>Config</code>](#Config)  

| Param | Type |
| --- | --- |
| url | <code>string</code> | 
| jwt | <code>string</code> \| <code>undefined</code> | 
| username | <code>string</code> \| <code>undefined</code> | 
| password | <code>string</code> \| <code>undefined</code> | 

<a name="Config+setPrimaryPoWNode"></a>

### config.setPrimaryPoWNode(url, jwt, username, password)
**Kind**: instance method of [<code>Config</code>](#Config)  

| Param | Type |
| --- | --- |
| url | <code>string</code> | 
| jwt | <code>string</code> \| <code>undefined</code> | 
| username | <code>string</code> \| <code>undefined</code> | 
| password | <code>string</code> \| <code>undefined</code> | 

<a name="Config+setPermanode"></a>

### config.setPermanode(url, jwt, username, password)
**Kind**: instance method of [<code>Config</code>](#Config)  

| Param | Type |
| --- | --- |
| url | <code>string</code> | 
| jwt | <code>string</code> \| <code>undefined</code> | 
| username | <code>string</code> \| <code>undefined</code> | 
| password | <code>string</code> \| <code>undefined</code> | 

<a name="Config+setNodeAuth"></a>

### config.setNodeAuth(url, jwt, username, password)
**Kind**: instance method of [<code>Config</code>](#Config)  

| Param | Type |
| --- | --- |
| url | <code>string</code> | 
| jwt | <code>string</code> \| <code>undefined</code> | 
| username | <code>string</code> \| <code>undefined</code> | 
| password | <code>string</code> \| <code>undefined</code> | 

<a name="Config+setNodeSyncInterval"></a>

### config.setNodeSyncInterval(value)
**Kind**: instance method of [<code>Config</code>](#Config)  

| Param | Type |
| --- | --- |
| value | <code>number</code> | 

<a name="Config+setNodeSyncDisabled"></a>

### config.setNodeSyncDisabled()
**Kind**: instance method of [<code>Config</code>](#Config)  
<a name="Config+setQuorum"></a>

### config.setQuorum(value)
**Kind**: instance method of [<code>Config</code>](#Config)  

| Param | Type |
| --- | --- |
| value | <code>boolean</code> | 

<a name="Config+setQuorumSize"></a>

### config.setQuorumSize(value)
**Kind**: instance method of [<code>Config</code>](#Config)  

| Param | Type |
| --- | --- |
| value | <code>number</code> | 

<a name="Config+setQuorumThreshold"></a>

### config.setQuorumThreshold(value)
**Kind**: instance method of [<code>Config</code>](#Config)  

| Param | Type |
| --- | --- |
| value | <code>number</code> | 

<a name="Config+setLocalPoW"></a>

### config.setLocalPoW(value)
**Kind**: instance method of [<code>Config</code>](#Config)  

| Param | Type |
| --- | --- |
| value | <code>boolean</code> | 

<a name="Config+setTipsInterval"></a>

### config.setTipsInterval(value)
**Kind**: instance method of [<code>Config</code>](#Config)  

| Param | Type |
| --- | --- |
| value | <code>number</code> | 

<a name="Config+setRequestTimeout"></a>

### config.setRequestTimeout(value)
**Kind**: instance method of [<code>Config</code>](#Config)  

| Param | Type |
| --- | --- |
| value | <code>number</code> | 

<a name="Config.fromNetwork"></a>

### Config.fromNetwork(network) ⇒ [<code>Config</code>](#Config)
**Kind**: static method of [<code>Config</code>](#Config)  

| Param | Type |
| --- | --- |
| network | [<code>Network</code>](#Network) | 

<a name="Credential"></a>

## Credential
**Kind**: global class  

* [Credential](#Credential)
    * _instance_
        * [.toJSON()](#Credential+toJSON) ⇒ <code>any</code>
    * _static_
        * [.extend(value)](#Credential.extend) ⇒ [<code>Credential</code>](#Credential)
        * [.issue(issuer_doc, subject_data, credential_type, credential_id)](#Credential.issue) ⇒ [<code>Credential</code>](#Credential)
        * [.fromJSON(json)](#Credential.fromJSON) ⇒ [<code>Credential</code>](#Credential)

<a name="Credential+toJSON"></a>

### credential.toJSON() ⇒ <code>any</code>
Serializes a `Credential` object as a JSON object.

**Kind**: instance method of [<code>Credential</code>](#Credential)  
<a name="Credential.extend"></a>

### Credential.extend(value) ⇒ [<code>Credential</code>](#Credential)
**Kind**: static method of [<code>Credential</code>](#Credential)  

| Param | Type |
| --- | --- |
| value | <code>any</code> | 

<a name="Credential.issue"></a>

### Credential.issue(issuer_doc, subject_data, credential_type, credential_id) ⇒ [<code>Credential</code>](#Credential)
**Kind**: static method of [<code>Credential</code>](#Credential)  

| Param | Type |
| --- | --- |
| issuer_doc | [<code>Document</code>](#Document) | 
| subject_data | <code>any</code> | 
| credential_type | <code>string</code> \| <code>undefined</code> | 
| credential_id | <code>string</code> \| <code>undefined</code> | 

<a name="Credential.fromJSON"></a>

### Credential.fromJSON(json) ⇒ [<code>Credential</code>](#Credential)
Deserializes a `Credential` object from a JSON object.

**Kind**: static method of [<code>Credential</code>](#Credential)  

| Param | Type |
| --- | --- |
| json | <code>any</code> | 

<a name="DID"></a>

## DID
**Kind**: global class  

* [DID](#DID)
    * [new DID(key, network)](#new_DID_new)
    * _instance_
        * [.network](#DID+network) ⇒ [<code>Network</code>](#Network)
        * [.networkName](#DID+networkName) ⇒ <code>string</code>
        * [.tag](#DID+tag) ⇒ <code>string</code>
        * [.join(segment)](#DID+join) ⇒ [<code>DIDUrl</code>](#DIDUrl)
        * [.toUrl()](#DID+toUrl) ⇒ [<code>DIDUrl</code>](#DIDUrl)
        * [.intoUrl()](#DID+intoUrl) ⇒ [<code>DIDUrl</code>](#DIDUrl)
        * [.toString()](#DID+toString) ⇒ <code>string</code>
    * _static_
        * [.fromBase58(key, network)](#DID.fromBase58) ⇒ [<code>DID</code>](#DID)
        * [.parse(input)](#DID.parse) ⇒ [<code>DID</code>](#DID)

<a name="new_DID_new"></a>

### new DID(key, network)
Creates a new `DID` from a `KeyPair` object.


| Param | Type |
| --- | --- |
| key | [<code>KeyPair</code>](#KeyPair) | 
| network | <code>string</code> \| <code>undefined</code> | 

<a name="DID+network"></a>

### did.network ⇒ [<code>Network</code>](#Network)
Returns the IOTA tangle network of the `DID`.

**Kind**: instance property of [<code>DID</code>](#DID)  
<a name="DID+networkName"></a>

### did.networkName ⇒ <code>string</code>
Returns the IOTA tangle network of the `DID`.

**Kind**: instance property of [<code>DID</code>](#DID)  
<a name="DID+tag"></a>

### did.tag ⇒ <code>string</code>
Returns the unique tag of the `DID`.

**Kind**: instance property of [<code>DID</code>](#DID)  
<a name="DID+join"></a>

### did.join(segment) ⇒ [<code>DIDUrl</code>](#DIDUrl)
Construct a new `DIDUrl` by joining with a relative DID Url string.

**Kind**: instance method of [<code>DID</code>](#DID)  

| Param | Type |
| --- | --- |
| segment | <code>string</code> | 

<a name="DID+toUrl"></a>

### did.toUrl() ⇒ [<code>DIDUrl</code>](#DIDUrl)
Clones the `DID` into a `DIDUrl`.

**Kind**: instance method of [<code>DID</code>](#DID)  
<a name="DID+intoUrl"></a>

### did.intoUrl() ⇒ [<code>DIDUrl</code>](#DIDUrl)
Converts the `DID` into a `DIDUrl`.

**Kind**: instance method of [<code>DID</code>](#DID)  
<a name="DID+toString"></a>

### did.toString() ⇒ <code>string</code>
Returns the `DID` as a string.

**Kind**: instance method of [<code>DID</code>](#DID)  
<a name="DID.fromBase58"></a>

### DID.fromBase58(key, network) ⇒ [<code>DID</code>](#DID)
Creates a new `DID` from a base58-encoded public key.

**Kind**: static method of [<code>DID</code>](#DID)  

| Param | Type |
| --- | --- |
| key | <code>string</code> | 
| network | <code>string</code> \| <code>undefined</code> | 

<a name="DID.parse"></a>

### DID.parse(input) ⇒ [<code>DID</code>](#DID)
Parses a `DID` from the input string.

**Kind**: static method of [<code>DID</code>](#DID)  

| Param | Type |
| --- | --- |
| input | <code>string</code> | 

<a name="DIDUrl"></a>

## DIDUrl
**Kind**: global class  

* [DIDUrl](#DIDUrl)
    * _instance_
        * [.did](#DIDUrl+did) ⇒ [<code>DID</code>](#DID)
        * [.url_str](#DIDUrl+url_str) ⇒ <code>string</code>
        * [.fragment](#DIDUrl+fragment) ⇒ <code>string</code> \| <code>undefined</code>
        * [.fragment](#DIDUrl+fragment)
        * [.path](#DIDUrl+path) ⇒ <code>string</code> \| <code>undefined</code>
        * [.path](#DIDUrl+path)
        * [.query](#DIDUrl+query) ⇒ <code>string</code> \| <code>undefined</code>
        * [.query](#DIDUrl+query)
        * [.join(segment)](#DIDUrl+join) ⇒ [<code>DIDUrl</code>](#DIDUrl)
        * [.toString()](#DIDUrl+toString) ⇒ <code>string</code>
    * _static_
        * [.parse(input)](#DIDUrl.parse) ⇒ [<code>DIDUrl</code>](#DIDUrl)

<a name="DIDUrl+did"></a>

### didUrl.did ⇒ [<code>DID</code>](#DID)
Return the `DID` section of the `DIDUrl`.

Note: clones the data

**Kind**: instance property of [<code>DIDUrl</code>](#DIDUrl)  
<a name="DIDUrl+url_str"></a>

### didUrl.url\_str ⇒ <code>string</code>
Return the relative DID Url as a string, including only the path, query, and fragment.

**Kind**: instance property of [<code>DIDUrl</code>](#DIDUrl)  
<a name="DIDUrl+fragment"></a>

### didUrl.fragment ⇒ <code>string</code> \| <code>undefined</code>
Returns the `DIDUrl` method fragment, if any. Excludes the leading '#'.

**Kind**: instance property of [<code>DIDUrl</code>](#DIDUrl)  
<a name="DIDUrl+fragment"></a>

### didUrl.fragment
Sets the `fragment` component of the `DIDUrl`.

**Kind**: instance property of [<code>DIDUrl</code>](#DIDUrl)  

| Param | Type |
| --- | --- |
| value | <code>string</code> \| <code>undefined</code> | 

<a name="DIDUrl+path"></a>

### didUrl.path ⇒ <code>string</code> \| <code>undefined</code>
Returns the `DIDUrl` path.

**Kind**: instance property of [<code>DIDUrl</code>](#DIDUrl)  
<a name="DIDUrl+path"></a>

### didUrl.path
Sets the `path` component of the `DIDUrl`.

**Kind**: instance property of [<code>DIDUrl</code>](#DIDUrl)  

| Param | Type |
| --- | --- |
| value | <code>string</code> \| <code>undefined</code> | 

<a name="DIDUrl+query"></a>

### didUrl.query ⇒ <code>string</code> \| <code>undefined</code>
Returns the `DIDUrl` method query, if any. Excludes the leading '?'.

**Kind**: instance property of [<code>DIDUrl</code>](#DIDUrl)  
<a name="DIDUrl+query"></a>

### didUrl.query
Sets the `query` component of the `DIDUrl`.

**Kind**: instance property of [<code>DIDUrl</code>](#DIDUrl)  

| Param | Type |
| --- | --- |
| value | <code>string</code> \| <code>undefined</code> | 

<a name="DIDUrl+join"></a>

### didUrl.join(segment) ⇒ [<code>DIDUrl</code>](#DIDUrl)
Append a string representing a path, query, and/or fragment to this `DIDUrl`.

Must begin with a valid delimiter character: '/', '?', '#'. Overwrites the existing URL
segment and any following segments in order of path, query, then fragment.

I.e.
- joining a path will clear the query and fragment.
- joining a query will clear the fragment.
- joining a fragment will only overwrite the fragment.

**Kind**: instance method of [<code>DIDUrl</code>](#DIDUrl)  

| Param | Type |
| --- | --- |
| segment | <code>string</code> | 

<a name="DIDUrl+toString"></a>

### didUrl.toString() ⇒ <code>string</code>
Returns the `DIDUrl` as a string.

**Kind**: instance method of [<code>DIDUrl</code>](#DIDUrl)  
<a name="DIDUrl.parse"></a>

### DIDUrl.parse(input) ⇒ [<code>DIDUrl</code>](#DIDUrl)
Parses a `DIDUrl` from the input string.

**Kind**: static method of [<code>DIDUrl</code>](#DIDUrl)  

| Param | Type |
| --- | --- |
| input | <code>string</code> | 

<a name="DiffChainHistory"></a>

## DiffChainHistory
**Kind**: global class  

* [DiffChainHistory](#DiffChainHistory)
    * _instance_
        * [.chainData()](#DiffChainHistory+chainData) ⇒ [<code>Array.&lt;DiffMessage&gt;</code>](#DiffMessage)
        * [.spam()](#DiffChainHistory+spam) ⇒ <code>Array.&lt;string&gt;</code>
        * [.toJSON()](#DiffChainHistory+toJSON) ⇒ <code>any</code>
    * _static_
        * [.fromJSON(json)](#DiffChainHistory.fromJSON) ⇒ [<code>DiffChainHistory</code>](#DiffChainHistory)

<a name="DiffChainHistory+chainData"></a>

### diffChainHistory.chainData() ⇒ [<code>Array.&lt;DiffMessage&gt;</code>](#DiffMessage)
Returns an `Array` of the diff chain `DiffMessages`.

NOTE: this clones the field.

**Kind**: instance method of [<code>DiffChainHistory</code>](#DiffChainHistory)  
<a name="DiffChainHistory+spam"></a>

### diffChainHistory.spam() ⇒ <code>Array.&lt;string&gt;</code>
Returns an `Array` of `MessageIds` as strings.

NOTE: this clones the field.

**Kind**: instance method of [<code>DiffChainHistory</code>](#DiffChainHistory)  
<a name="DiffChainHistory+toJSON"></a>

### diffChainHistory.toJSON() ⇒ <code>any</code>
Serializes as a JSON object.

**Kind**: instance method of [<code>DiffChainHistory</code>](#DiffChainHistory)  
<a name="DiffChainHistory.fromJSON"></a>

### DiffChainHistory.fromJSON(json) ⇒ [<code>DiffChainHistory</code>](#DiffChainHistory)
Deserializes from a JSON object.

**Kind**: static method of [<code>DiffChainHistory</code>](#DiffChainHistory)  

| Param | Type |
| --- | --- |
| json | <code>any</code> | 

<a name="DiffMessage"></a>

## DiffMessage
Defines the difference between two DID `Document`s' JSON representations.

**Kind**: global class  

* [DiffMessage](#DiffMessage)
    * [.did](#DiffMessage+did) ⇒ [<code>DID</code>](#DID)
    * [.diff](#DiffMessage+diff) ⇒ <code>string</code>
    * [.messageId](#DiffMessage+messageId) ⇒ <code>string</code>
    * [.messageId](#DiffMessage+messageId)
    * [.previousMessageId](#DiffMessage+previousMessageId) ⇒ <code>string</code>
    * [.previousMessageId](#DiffMessage+previousMessageId)
    * [.proof](#DiffMessage+proof) ⇒ <code>any</code>
    * [.id()](#DiffMessage+id) ⇒ [<code>DID</code>](#DID)
    * [.merge(document)](#DiffMessage+merge) ⇒ [<code>Document</code>](#Document)

<a name="DiffMessage+did"></a>

### diffMessage.did ⇒ [<code>DID</code>](#DID)
Returns the DID of the associated DID Document.

**Kind**: instance property of [<code>DiffMessage</code>](#DiffMessage)  
<a name="DiffMessage+diff"></a>

### diffMessage.diff ⇒ <code>string</code>
Returns the raw contents of the DID Document diff.

NOTE: clones the data.

**Kind**: instance property of [<code>DiffMessage</code>](#DiffMessage)  
<a name="DiffMessage+messageId"></a>

### diffMessage.messageId ⇒ <code>string</code>
Returns the message_id of the DID Document diff.

**Kind**: instance property of [<code>DiffMessage</code>](#DiffMessage)  
<a name="DiffMessage+messageId"></a>

### diffMessage.messageId
Sets the message_id of the DID Document diff.

**Kind**: instance property of [<code>DiffMessage</code>](#DiffMessage)  

| Param | Type |
| --- | --- |
| message_id | <code>string</code> | 

<a name="DiffMessage+previousMessageId"></a>

### diffMessage.previousMessageId ⇒ <code>string</code>
Returns the Tangle message id of the previous DID Document diff.

**Kind**: instance property of [<code>DiffMessage</code>](#DiffMessage)  
<a name="DiffMessage+previousMessageId"></a>

### diffMessage.previousMessageId
Sets the Tangle message id of the previous DID Document diff.

**Kind**: instance property of [<code>DiffMessage</code>](#DiffMessage)  

| Param | Type |
| --- | --- |
| message_id | <code>string</code> | 

<a name="DiffMessage+proof"></a>

### diffMessage.proof ⇒ <code>any</code>
Returns the `proof` object.

**Kind**: instance property of [<code>DiffMessage</code>](#DiffMessage)  
<a name="DiffMessage+id"></a>

### diffMessage.id() ⇒ [<code>DID</code>](#DID)
Returns the DID of the associated DID Document.

NOTE: clones the data.

**Kind**: instance method of [<code>DiffMessage</code>](#DiffMessage)  
<a name="DiffMessage+merge"></a>

### diffMessage.merge(document) ⇒ [<code>Document</code>](#Document)
Returns a new DID Document which is the result of merging `self`
with the given Document.

**Kind**: instance method of [<code>DiffMessage</code>](#DiffMessage)  

| Param | Type |
| --- | --- |
| document | [<code>Document</code>](#Document) | 

<a name="Document"></a>

## Document
**Kind**: global class  

* [Document](#Document)
    * [new Document(keypair, network, fragment)](#new_Document_new)
    * _instance_
        * [.id](#Document+id) ⇒ [<code>DID</code>](#DID)
        * [.metadata](#Document+metadata) ⇒ [<code>DocumentMetadata</code>](#DocumentMetadata)
        * [.metadataCreated](#Document+metadataCreated) ⇒ [<code>Timestamp</code>](#Timestamp)
        * [.metadataCreated](#Document+metadataCreated)
        * [.metadataUpdated](#Document+metadataUpdated) ⇒ [<code>Timestamp</code>](#Timestamp)
        * [.metadataUpdated](#Document+metadataUpdated)
        * [.metadataPreviousMessageId](#Document+metadataPreviousMessageId) ⇒ <code>string</code>
        * [.metadataPreviousMessageId](#Document+metadataPreviousMessageId)
        * [.metadataProof](#Document+metadataProof) ⇒ <code>any</code>
        * [.insertService(service)](#Document+insertService) ⇒ <code>boolean</code>
        * [.removeService(did)](#Document+removeService)
        * [.insertMethod(method, scope)](#Document+insertMethod)
        * [.removeMethod(did)](#Document+removeMethod)
        * [.defaultSigningMethod()](#Document+defaultSigningMethod) ⇒ [<code>VerificationMethod</code>](#VerificationMethod)
        * [.resolveMethod(query)](#Document+resolveMethod) ⇒ [<code>VerificationMethod</code>](#VerificationMethod)
        * [.revokeMerkleKey(query, index)](#Document+revokeMerkleKey) ⇒ <code>boolean</code>
        * [.signSelf(key_pair, method_query)](#Document+signSelf)
        * [.signCredential(data, args, options)](#Document+signCredential) ⇒ [<code>Credential</code>](#Credential)
        * [.signPresentation(data, args, options)](#Document+signPresentation) ⇒ [<code>Presentation</code>](#Presentation)
        * [.signData(data, args, options)](#Document+signData) ⇒ <code>any</code>
        * [.verifyData(data, options)](#Document+verifyData) ⇒ <code>boolean</code>
        * [.diff(other, message, key, method)](#Document+diff) ⇒ [<code>DiffMessage</code>](#DiffMessage)
        * [.verifyDiff(diff)](#Document+verifyDiff)
        * [.merge_diff(diff)](#Document+merge_diff)
        * [.integrationIndex()](#Document+integrationIndex) ⇒ <code>string</code>
        * [.toJSON()](#Document+toJSON) ⇒ <code>any</code>
    * _static_
        * [.fromVerificationMethod(method)](#Document.fromVerificationMethod) ⇒ [<code>Document</code>](#Document)
        * [.verifyDocument(signed, signer)](#Document.verifyDocument)
        * [.verifyRootDocument(document)](#Document.verifyRootDocument)
        * [.diffIndex(message_id)](#Document.diffIndex) ⇒ <code>string</code>
        * [.fromJSON(json)](#Document.fromJSON) ⇒ [<code>Document</code>](#Document)

<a name="new_Document_new"></a>

### new Document(keypair, network, fragment)
Creates a new DID Document from the given `KeyPair`, network, and verification method
fragment name.

The DID Document will be pre-populated with a single verification method
derived from the provided `KeyPair` embedded as a capability invocation
verification relationship. This method will have the DID URL fragment
`#sign-0` by default and can be easily retrieved with `Document::defaultSigningMethod`.

NOTE: the generated document is unsigned, see `Document::signSelf`.

Arguments:

* keypair: the initial verification method is derived from the public key with this keypair.
* network: Tangle network to use for the DID, default `Network::mainnet`.
* fragment: name of the initial verification method, default "sign-0".


| Param | Type |
| --- | --- |
| keypair | [<code>KeyPair</code>](#KeyPair) | 
| network | <code>string</code> \| <code>undefined</code> | 
| fragment | <code>string</code> \| <code>undefined</code> | 

<a name="Document+id"></a>

### document.id ⇒ [<code>DID</code>](#DID)
Returns the DID Document `id`.

**Kind**: instance property of [<code>Document</code>](#Document)  
<a name="Document+metadata"></a>

### document.metadata ⇒ [<code>DocumentMetadata</code>](#DocumentMetadata)
Returns the metadata associated with this document.

NOTE: clones the data. Use the `metadataCreated`, `metadataUpdated`,
`metadataPreviousMessageId`, `metadataProof` properties instead.

**Kind**: instance property of [<code>Document</code>](#Document)  
<a name="Document+metadataCreated"></a>

### document.metadataCreated ⇒ [<code>Timestamp</code>](#Timestamp)
Returns the timestamp of when the DID document was created.

**Kind**: instance property of [<code>Document</code>](#Document)  
<a name="Document+metadataCreated"></a>

### document.metadataCreated
Sets the timestamp of when the DID document was created.

**Kind**: instance property of [<code>Document</code>](#Document)  

| Param | Type |
| --- | --- |
| timestamp | [<code>Timestamp</code>](#Timestamp) | 

<a name="Document+metadataUpdated"></a>

### document.metadataUpdated ⇒ [<code>Timestamp</code>](#Timestamp)
Returns the timestamp of the last DID document update.

**Kind**: instance property of [<code>Document</code>](#Document)  
<a name="Document+metadataUpdated"></a>

### document.metadataUpdated
Sets the timestamp of the last DID document update.

**Kind**: instance property of [<code>Document</code>](#Document)  

| Param | Type |
| --- | --- |
| timestamp | [<code>Timestamp</code>](#Timestamp) | 

<a name="Document+metadataPreviousMessageId"></a>

### document.metadataPreviousMessageId ⇒ <code>string</code>
Returns the previous integration chain message id.

**Kind**: instance property of [<code>Document</code>](#Document)  
<a name="Document+metadataPreviousMessageId"></a>

### document.metadataPreviousMessageId
Sets the previous integration chain message id.

**Kind**: instance property of [<code>Document</code>](#Document)  

| Param | Type |
| --- | --- |
| value | <code>string</code> | 

<a name="Document+metadataProof"></a>

### document.metadataProof ⇒ <code>any</code>
Returns the `proof` object.

**Kind**: instance property of [<code>Document</code>](#Document)  
<a name="Document+insertService"></a>

### document.insertService(service) ⇒ <code>boolean</code>
Add a new `Service` to the document.

**Kind**: instance method of [<code>Document</code>](#Document)  

| Param | Type |
| --- | --- |
| service | [<code>Service</code>](#Service) | 

<a name="Document+removeService"></a>

### document.removeService(did)
Remove a `Service` identified by the given `DIDUrl` from the document.

**Kind**: instance method of [<code>Document</code>](#Document)  

| Param | Type |
| --- | --- |
| did | [<code>DIDUrl</code>](#DIDUrl) | 

<a name="Document+insertMethod"></a>

### document.insertMethod(method, scope)
Adds a new Verification Method to the DID Document.

**Kind**: instance method of [<code>Document</code>](#Document)  

| Param | Type |
| --- | --- |
| method | [<code>VerificationMethod</code>](#VerificationMethod) | 
| scope | [<code>MethodScope</code>](#MethodScope) | 

<a name="Document+removeMethod"></a>

### document.removeMethod(did)
Removes all references to the specified Verification Method.

**Kind**: instance method of [<code>Document</code>](#Document)  

| Param | Type |
| --- | --- |
| did | [<code>DIDUrl</code>](#DIDUrl) | 

<a name="Document+defaultSigningMethod"></a>

### document.defaultSigningMethod() ⇒ [<code>VerificationMethod</code>](#VerificationMethod)
Returns the first `VerificationMethod` with a capability invocation relationship
capable of signing this DID document.

Throws an error if no signing method is present.

**Kind**: instance method of [<code>Document</code>](#Document)  
<a name="Document+resolveMethod"></a>

### document.resolveMethod(query) ⇒ [<code>VerificationMethod</code>](#VerificationMethod)
Returns the first `VerificationMethod` with an `id` property
matching the provided `query`.

Throws an error if the method is not found.

**Kind**: instance method of [<code>Document</code>](#Document)  

| Param | Type |
| --- | --- |
| query | <code>string</code> | 

<a name="Document+revokeMerkleKey"></a>

### document.revokeMerkleKey(query, index) ⇒ <code>boolean</code>
**Kind**: instance method of [<code>Document</code>](#Document)  

| Param | Type |
| --- | --- |
| query | <code>string</code> | 
| index | <code>number</code> | 

<a name="Document+signSelf"></a>

### document.signSelf(key_pair, method_query)
Signs the DID document with the verification method specified by `method_query`.
The `method_query` may be the full `DIDUrl` of the method or just its fragment,
e.g. "#sign-0".

NOTE: does not validate whether the private key of the given `key_pair` corresponds to the
verification method. See `Document::verifySelfSigned`.

**Kind**: instance method of [<code>Document</code>](#Document)  

| Param | Type |
| --- | --- |
| key_pair | [<code>KeyPair</code>](#KeyPair) | 
| method_query | <code>string</code> | 

<a name="Document+signCredential"></a>

### document.signCredential(data, args, options) ⇒ [<code>Credential</code>](#Credential)
**Kind**: instance method of [<code>Document</code>](#Document)  

| Param | Type |
| --- | --- |
| data | <code>any</code> | 
| args | <code>any</code> | 
| options | [<code>SignatureOptions</code>](#SignatureOptions) | 

<a name="Document+signPresentation"></a>

### document.signPresentation(data, args, options) ⇒ [<code>Presentation</code>](#Presentation)
**Kind**: instance method of [<code>Document</code>](#Document)  

| Param | Type |
| --- | --- |
| data | <code>any</code> | 
| args | <code>any</code> | 
| options | [<code>SignatureOptions</code>](#SignatureOptions) | 

<a name="Document+signData"></a>

### document.signData(data, args, options) ⇒ <code>any</code>
Creates a signature for the given `data` with the specified DID Document
Verification Method.

An additional `proof` property is required if using a Merkle Key
Collection verification Method.

**Kind**: instance method of [<code>Document</code>](#Document)  

| Param | Type |
| --- | --- |
| data | <code>any</code> | 
| args | <code>any</code> | 
| options | [<code>SignatureOptions</code>](#SignatureOptions) | 

<a name="Document+verifyData"></a>

### document.verifyData(data, options) ⇒ <code>boolean</code>
Verifies the authenticity of `data` using the target verification method.

**Kind**: instance method of [<code>Document</code>](#Document)  

| Param | Type |
| --- | --- |
| data | <code>any</code> | 
| options | [<code>VerifierOptions</code>](#VerifierOptions) | 

<a name="Document+diff"></a>

### document.diff(other, message, key, method) ⇒ [<code>DiffMessage</code>](#DiffMessage)
Generate a `DiffMessage` between two DID Documents and sign it using the specified
`key` and `method`.

**Kind**: instance method of [<code>Document</code>](#Document)  

| Param | Type |
| --- | --- |
| other | [<code>Document</code>](#Document) | 
| message | <code>string</code> | 
| key | [<code>KeyPair</code>](#KeyPair) | 
| method | <code>string</code> | 

<a name="Document+verifyDiff"></a>

### document.verifyDiff(diff)
Verifies the signature of the `diff` was created using a capability invocation method
in this DID Document.

# Errors

Fails if an unsupported verification method is used or the verification operation fails.

**Kind**: instance method of [<code>Document</code>](#Document)  

| Param | Type |
| --- | --- |
| diff | [<code>DiffMessage</code>](#DiffMessage) | 

<a name="Document+merge_diff"></a>

### document.merge\_diff(diff)
Verifies a `DiffMessage` signature and attempts to merge the changes into `self`.

**Kind**: instance method of [<code>Document</code>](#Document)  

| Param | Type |
| --- | --- |
| diff | [<code>DiffMessage</code>](#DiffMessage) | 

<a name="Document+integrationIndex"></a>

### document.integrationIndex() ⇒ <code>string</code>
Returns the Tangle index of the integration chain for this DID.

This is simply the tag segment of the `DID`.
E.g.
For a document with DID: did:iota:1234567890abcdefghijklmnopqrstuvxyzABCDEFGHI,
`doc.integration_index()` == "1234567890abcdefghijklmnopqrstuvxyzABCDEFGHI"

**Kind**: instance method of [<code>Document</code>](#Document)  
<a name="Document+toJSON"></a>

### document.toJSON() ⇒ <code>any</code>
Serializes a `Document` object as a JSON object.

**Kind**: instance method of [<code>Document</code>](#Document)  
<a name="Document.fromVerificationMethod"></a>

### Document.fromVerificationMethod(method) ⇒ [<code>Document</code>](#Document)
Creates a new DID Document from the given `VerificationMethod`.

NOTE: the generated document is unsigned, see `Document::signSelf`.

**Kind**: static method of [<code>Document</code>](#Document)  

| Param | Type |
| --- | --- |
| method | [<code>VerificationMethod</code>](#VerificationMethod) | 

<a name="Document.verifyDocument"></a>

### Document.verifyDocument(signed, signer)
Verifies that the signature on the DID document `signed` was generated by a valid method from
the `signer` DID document.

# Errors

Fails if:
- The signature proof section is missing in the `signed` document.
- The method is not found in the `signer` document.
- An unsupported verification method is used.
- The signature verification operation fails.

**Kind**: static method of [<code>Document</code>](#Document)  

| Param | Type |
| --- | --- |
| signed | [<code>Document</code>](#Document) | 
| signer | [<code>Document</code>](#Document) | 

<a name="Document.verifyRootDocument"></a>

### Document.verifyRootDocument(document)
Verifies whether `document` is a valid root DID document according to the IOTA DID method
specification.

It must be signed using a verification method with a public key whose BLAKE2b-256 hash matches
the DID tag.

**Kind**: static method of [<code>Document</code>](#Document)  

| Param | Type |
| --- | --- |
| document | [<code>Document</code>](#Document) | 

<a name="Document.diffIndex"></a>

### Document.diffIndex(message_id) ⇒ <code>string</code>
Returns the Tangle index of the DID diff chain. This should only be called on documents
published on the integration chain.

This is the Base58-btc encoded SHA-256 digest of the hex-encoded message id.

**Kind**: static method of [<code>Document</code>](#Document)  

| Param | Type |
| --- | --- |
| message_id | <code>string</code> | 

<a name="Document.fromJSON"></a>

### Document.fromJSON(json) ⇒ [<code>Document</code>](#Document)
Deserializes a `Document` object from a JSON object.

**Kind**: static method of [<code>Document</code>](#Document)  

| Param | Type |
| --- | --- |
| json | <code>any</code> | 

<a name="DocumentHistory"></a>

## DocumentHistory
A DID Document's history and current state.

**Kind**: global class  

* [DocumentHistory](#DocumentHistory)
    * _instance_
        * [.integrationChainData()](#DocumentHistory+integrationChainData) ⇒ [<code>Array.&lt;ResolvedDocument&gt;</code>](#ResolvedDocument)
        * [.integrationChainSpam()](#DocumentHistory+integrationChainSpam) ⇒ <code>Array.&lt;string&gt;</code>
        * [.diffChainData()](#DocumentHistory+diffChainData) ⇒ [<code>Array.&lt;DiffMessage&gt;</code>](#DiffMessage)
        * [.diffChainSpam()](#DocumentHistory+diffChainSpam) ⇒ <code>Array.&lt;string&gt;</code>
        * [.toJSON()](#DocumentHistory+toJSON) ⇒ <code>any</code>
    * _static_
        * [.fromJSON(json)](#DocumentHistory.fromJSON) ⇒ [<code>DocumentHistory</code>](#DocumentHistory)

<a name="DocumentHistory+integrationChainData"></a>

### documentHistory.integrationChainData() ⇒ [<code>Array.&lt;ResolvedDocument&gt;</code>](#ResolvedDocument)
Returns an `Array` of integration chain `Documents`.

NOTE: clones the data.

**Kind**: instance method of [<code>DocumentHistory</code>](#DocumentHistory)  
<a name="DocumentHistory+integrationChainSpam"></a>

### documentHistory.integrationChainSpam() ⇒ <code>Array.&lt;string&gt;</code>
Returns an `Array` of message id strings for "spam" messages on the same index
as the integration chain.

NOTE: clones the data.

**Kind**: instance method of [<code>DocumentHistory</code>](#DocumentHistory)  
<a name="DocumentHistory+diffChainData"></a>

### documentHistory.diffChainData() ⇒ [<code>Array.&lt;DiffMessage&gt;</code>](#DiffMessage)
Returns an `Array` of diff chain `DiffMessages`.

NOTE: clones the data.

**Kind**: instance method of [<code>DocumentHistory</code>](#DocumentHistory)  
<a name="DocumentHistory+diffChainSpam"></a>

### documentHistory.diffChainSpam() ⇒ <code>Array.&lt;string&gt;</code>
Returns an `Array` of message id strings for "spam" messages on the same index
as the diff chain.

NOTE: clones the data.

**Kind**: instance method of [<code>DocumentHistory</code>](#DocumentHistory)  
<a name="DocumentHistory+toJSON"></a>

### documentHistory.toJSON() ⇒ <code>any</code>
Serializes `DocumentHistory` as a JSON object.

**Kind**: instance method of [<code>DocumentHistory</code>](#DocumentHistory)  
<a name="DocumentHistory.fromJSON"></a>

### DocumentHistory.fromJSON(json) ⇒ [<code>DocumentHistory</code>](#DocumentHistory)
Deserializes `DocumentHistory` from a JSON object.

**Kind**: static method of [<code>DocumentHistory</code>](#DocumentHistory)  

| Param | Type |
| --- | --- |
| json | <code>any</code> | 

<a name="DocumentMetadata"></a>

## DocumentMetadata
Additional attributes related to an IOTA DID Document.

**Kind**: global class  

* [DocumentMetadata](#DocumentMetadata)
    * [.created](#DocumentMetadata+created) ⇒ [<code>Timestamp</code>](#Timestamp)
    * [.updated](#DocumentMetadata+updated) ⇒ [<code>Timestamp</code>](#Timestamp)
    * [.previousMessageId](#DocumentMetadata+previousMessageId) ⇒ <code>string</code>
    * [.proof](#DocumentMetadata+proof) ⇒ <code>any</code>

<a name="DocumentMetadata+created"></a>

### documentMetadata.created ⇒ [<code>Timestamp</code>](#Timestamp)
Returns the timestamp of when the DID document was created.

**Kind**: instance property of [<code>DocumentMetadata</code>](#DocumentMetadata)  
<a name="DocumentMetadata+updated"></a>

### documentMetadata.updated ⇒ [<code>Timestamp</code>](#Timestamp)
Returns the timestamp of the last DID document update.

**Kind**: instance property of [<code>DocumentMetadata</code>](#DocumentMetadata)  
<a name="DocumentMetadata+previousMessageId"></a>

### documentMetadata.previousMessageId ⇒ <code>string</code>
**Kind**: instance property of [<code>DocumentMetadata</code>](#DocumentMetadata)  
<a name="DocumentMetadata+proof"></a>

### documentMetadata.proof ⇒ <code>any</code>
Returns a reference to the `proof`.

**Kind**: instance property of [<code>DocumentMetadata</code>](#DocumentMetadata)  
<a name="ExplorerUrl"></a>

## ExplorerUrl
**Kind**: global class  

* [ExplorerUrl](#ExplorerUrl)
    * _instance_
        * [.messageUrl(message_id)](#ExplorerUrl+messageUrl) ⇒ <code>string</code>
        * [.resolverUrl(did)](#ExplorerUrl+resolverUrl) ⇒ <code>string</code>
        * [.toString()](#ExplorerUrl+toString) ⇒ <code>string</code>
    * _static_
        * [.parse(url)](#ExplorerUrl.parse) ⇒ [<code>ExplorerUrl</code>](#ExplorerUrl)
        * [.mainnet()](#ExplorerUrl.mainnet) ⇒ [<code>ExplorerUrl</code>](#ExplorerUrl)
        * [.devnet()](#ExplorerUrl.devnet) ⇒ [<code>ExplorerUrl</code>](#ExplorerUrl)

<a name="ExplorerUrl+messageUrl"></a>

### explorerUrl.messageUrl(message_id) ⇒ <code>string</code>
Returns the web explorer URL of the given `message_id`.

E.g. https://explorer.iota.org/mainnet/message/{message_id}

**Kind**: instance method of [<code>ExplorerUrl</code>](#ExplorerUrl)  

| Param | Type |
| --- | --- |
| message_id | <code>string</code> | 

<a name="ExplorerUrl+resolverUrl"></a>

### explorerUrl.resolverUrl(did) ⇒ <code>string</code>
Returns the web identity resolver URL for the given DID.

E.g. https://explorer.iota.org/mainnet/identity-resolver/{did}

**Kind**: instance method of [<code>ExplorerUrl</code>](#ExplorerUrl)  

| Param | Type |
| --- | --- |
| did | <code>string</code> | 

<a name="ExplorerUrl+toString"></a>

### explorerUrl.toString() ⇒ <code>string</code>
**Kind**: instance method of [<code>ExplorerUrl</code>](#ExplorerUrl)  
<a name="ExplorerUrl.parse"></a>

### ExplorerUrl.parse(url) ⇒ [<code>ExplorerUrl</code>](#ExplorerUrl)
Constructs a new Tangle explorer URL from a string.

Use `ExplorerUrl::mainnet` or `ExplorerUrl::devnet` unless using a private Tangle
or local explorer.

**Kind**: static method of [<code>ExplorerUrl</code>](#ExplorerUrl)  

| Param | Type |
| --- | --- |
| url | <code>string</code> | 

<a name="ExplorerUrl.mainnet"></a>

### ExplorerUrl.mainnet() ⇒ [<code>ExplorerUrl</code>](#ExplorerUrl)
Returns the Tangle explorer URL for the mainnet.

**Kind**: static method of [<code>ExplorerUrl</code>](#ExplorerUrl)  
<a name="ExplorerUrl.devnet"></a>

### ExplorerUrl.devnet() ⇒ [<code>ExplorerUrl</code>](#ExplorerUrl)
Returns the Tangle explorer URL for the devnet.

**Kind**: static method of [<code>ExplorerUrl</code>](#ExplorerUrl)  
<a name="IntegrationChainHistory"></a>

## IntegrationChainHistory
**Kind**: global class  

* [IntegrationChainHistory](#IntegrationChainHistory)
    * _instance_
        * [.chainData()](#IntegrationChainHistory+chainData) ⇒ [<code>Array.&lt;ResolvedDocument&gt;</code>](#ResolvedDocument)
        * [.spam()](#IntegrationChainHistory+spam) ⇒ <code>Array.&lt;string&gt;</code>
        * [.toJSON()](#IntegrationChainHistory+toJSON) ⇒ <code>any</code>
    * _static_
        * [.fromJSON(json)](#IntegrationChainHistory.fromJSON) ⇒ [<code>IntegrationChainHistory</code>](#IntegrationChainHistory)

<a name="IntegrationChainHistory+chainData"></a>

### integrationChainHistory.chainData() ⇒ [<code>Array.&lt;ResolvedDocument&gt;</code>](#ResolvedDocument)
Returns an `Array` of the integration chain `Documents`.

NOTE: this clones the field.

**Kind**: instance method of [<code>IntegrationChainHistory</code>](#IntegrationChainHistory)  
<a name="IntegrationChainHistory+spam"></a>

### integrationChainHistory.spam() ⇒ <code>Array.&lt;string&gt;</code>
Returns an `Array` of `MessageIds` as strings.

NOTE: this clones the field.

**Kind**: instance method of [<code>IntegrationChainHistory</code>](#IntegrationChainHistory)  
<a name="IntegrationChainHistory+toJSON"></a>

### integrationChainHistory.toJSON() ⇒ <code>any</code>
Serializes as a JSON object.

**Kind**: instance method of [<code>IntegrationChainHistory</code>](#IntegrationChainHistory)  
<a name="IntegrationChainHistory.fromJSON"></a>

### IntegrationChainHistory.fromJSON(json) ⇒ [<code>IntegrationChainHistory</code>](#IntegrationChainHistory)
Deserializes from a JSON object.

**Kind**: static method of [<code>IntegrationChainHistory</code>](#IntegrationChainHistory)  

| Param | Type |
| --- | --- |
| json | <code>any</code> | 

<a name="KeyCollection"></a>

## KeyCollection
**Kind**: global class  

* [KeyCollection](#KeyCollection)
    * [new KeyCollection(type_, count)](#new_KeyCollection_new)
    * _instance_
        * [.length](#KeyCollection+length) ⇒ <code>number</code>
        * [.isEmpty()](#KeyCollection+isEmpty) ⇒ <code>boolean</code>
        * [.keypair(index)](#KeyCollection+keypair) ⇒ [<code>KeyPair</code>](#KeyPair) \| <code>undefined</code>
        * [.public(index)](#KeyCollection+public) ⇒ <code>string</code> \| <code>undefined</code>
        * [.private(index)](#KeyCollection+private) ⇒ <code>string</code> \| <code>undefined</code>
        * [.merkleRoot(digest)](#KeyCollection+merkleRoot) ⇒ <code>string</code>
        * [.merkleProof(digest, index)](#KeyCollection+merkleProof) ⇒ <code>string</code> \| <code>undefined</code>
        * [.toJSON()](#KeyCollection+toJSON) ⇒ <code>any</code>
    * _static_
        * [.fromJSON(json)](#KeyCollection.fromJSON) ⇒ [<code>KeyCollection</code>](#KeyCollection)

<a name="new_KeyCollection_new"></a>

### new KeyCollection(type_, count)
Creates a new `KeyCollection` with the specified key type.


| Param | Type |
| --- | --- |
| type_ | <code>number</code> | 
| count | <code>number</code> | 

<a name="KeyCollection+length"></a>

### keyCollection.length ⇒ <code>number</code>
Returns the number of keys in the collection.

**Kind**: instance property of [<code>KeyCollection</code>](#KeyCollection)  
<a name="KeyCollection+isEmpty"></a>

### keyCollection.isEmpty() ⇒ <code>boolean</code>
Returns `true` if the collection contains no keys.

**Kind**: instance method of [<code>KeyCollection</code>](#KeyCollection)  
<a name="KeyCollection+keypair"></a>

### keyCollection.keypair(index) ⇒ [<code>KeyPair</code>](#KeyPair) \| <code>undefined</code>
Returns the keypair at the specified `index`.

**Kind**: instance method of [<code>KeyCollection</code>](#KeyCollection)  

| Param | Type |
| --- | --- |
| index | <code>number</code> | 

<a name="KeyCollection+public"></a>

### keyCollection.public(index) ⇒ <code>string</code> \| <code>undefined</code>
Returns the public key at the specified `index` as a base58-encoded string.

**Kind**: instance method of [<code>KeyCollection</code>](#KeyCollection)  

| Param | Type |
| --- | --- |
| index | <code>number</code> | 

<a name="KeyCollection+private"></a>

### keyCollection.private(index) ⇒ <code>string</code> \| <code>undefined</code>
Returns the private key at the specified `index` as a base58-encoded string.

**Kind**: instance method of [<code>KeyCollection</code>](#KeyCollection)  

| Param | Type |
| --- | --- |
| index | <code>number</code> | 

<a name="KeyCollection+merkleRoot"></a>

### keyCollection.merkleRoot(digest) ⇒ <code>string</code>
**Kind**: instance method of [<code>KeyCollection</code>](#KeyCollection)  

| Param | Type |
| --- | --- |
| digest | <code>number</code> | 

<a name="KeyCollection+merkleProof"></a>

### keyCollection.merkleProof(digest, index) ⇒ <code>string</code> \| <code>undefined</code>
**Kind**: instance method of [<code>KeyCollection</code>](#KeyCollection)  

| Param | Type |
| --- | --- |
| digest | <code>number</code> | 
| index | <code>number</code> | 

<a name="KeyCollection+toJSON"></a>

### keyCollection.toJSON() ⇒ <code>any</code>
Serializes a `KeyCollection` object as a JSON object.

**Kind**: instance method of [<code>KeyCollection</code>](#KeyCollection)  
<a name="KeyCollection.fromJSON"></a>

### KeyCollection.fromJSON(json) ⇒ [<code>KeyCollection</code>](#KeyCollection)
Deserializes a `KeyCollection` object from a JSON object.

**Kind**: static method of [<code>KeyCollection</code>](#KeyCollection)  

| Param | Type |
| --- | --- |
| json | <code>any</code> | 

<a name="KeyPair"></a>

## KeyPair
**Kind**: global class  

* [KeyPair](#KeyPair)
    * [new KeyPair(type_)](#new_KeyPair_new)
    * _instance_
        * [.public](#KeyPair+public) ⇒ <code>string</code>
        * [.private](#KeyPair+private) ⇒ <code>string</code>
        * [.toJSON()](#KeyPair+toJSON) ⇒ <code>any</code>
    * _static_
        * [.fromBase58(type_, public_key, private_key)](#KeyPair.fromBase58) ⇒ [<code>KeyPair</code>](#KeyPair)
        * [.fromJSON(json)](#KeyPair.fromJSON) ⇒ [<code>KeyPair</code>](#KeyPair)

<a name="new_KeyPair_new"></a>

### new KeyPair(type_)
Generates a new `KeyPair` object.


| Param | Type |
| --- | --- |
| type_ | <code>number</code> | 

<a name="KeyPair+public"></a>

### keyPair.public ⇒ <code>string</code>
Returns the public key as a base58-encoded string.

**Kind**: instance property of [<code>KeyPair</code>](#KeyPair)  
<a name="KeyPair+private"></a>

### keyPair.private ⇒ <code>string</code>
Returns the private key as a base58-encoded string.

**Kind**: instance property of [<code>KeyPair</code>](#KeyPair)  
<a name="KeyPair+toJSON"></a>

### keyPair.toJSON() ⇒ <code>any</code>
Serializes a `KeyPair` object as a JSON object.

**Kind**: instance method of [<code>KeyPair</code>](#KeyPair)  
<a name="KeyPair.fromBase58"></a>

### KeyPair.fromBase58(type_, public_key, private_key) ⇒ [<code>KeyPair</code>](#KeyPair)
Parses a `KeyPair` object from base58-encoded public/private keys.

**Kind**: static method of [<code>KeyPair</code>](#KeyPair)  

| Param | Type |
| --- | --- |
| type_ | <code>number</code> | 
| public_key | <code>string</code> | 
| private_key | <code>string</code> | 

<a name="KeyPair.fromJSON"></a>

### KeyPair.fromJSON(json) ⇒ [<code>KeyPair</code>](#KeyPair)
Deserializes a `KeyPair` object from a JSON object.

**Kind**: static method of [<code>KeyPair</code>](#KeyPair)  

| Param | Type |
| --- | --- |
| json | <code>any</code> | 

<a name="MethodScope"></a>

## MethodScope
Supported verification method types.

**Kind**: global class  

* [MethodScope](#MethodScope)
    * _instance_
        * [.toString()](#MethodScope+toString) ⇒ <code>string</code>
        * [.toJSON()](#MethodScope+toJSON) ⇒ <code>any</code>
    * _static_
        * [.VerificationMethod()](#MethodScope.VerificationMethod) ⇒ [<code>MethodScope</code>](#MethodScope)
        * [.Authentication()](#MethodScope.Authentication) ⇒ [<code>MethodScope</code>](#MethodScope)
        * [.AssertionMethod()](#MethodScope.AssertionMethod) ⇒ [<code>MethodScope</code>](#MethodScope)
        * [.KeyAgreement()](#MethodScope.KeyAgreement) ⇒ [<code>MethodScope</code>](#MethodScope)
        * [.CapabilityDelegation()](#MethodScope.CapabilityDelegation) ⇒ [<code>MethodScope</code>](#MethodScope)
        * [.CapabilityInvocation()](#MethodScope.CapabilityInvocation) ⇒ [<code>MethodScope</code>](#MethodScope)
        * [.fromJSON(json)](#MethodScope.fromJSON) ⇒ [<code>MethodScope</code>](#MethodScope)

<a name="MethodScope+toString"></a>

### methodScope.toString() ⇒ <code>string</code>
Returns the `MethodScope` as a string.

**Kind**: instance method of [<code>MethodScope</code>](#MethodScope)  
<a name="MethodScope+toJSON"></a>

### methodScope.toJSON() ⇒ <code>any</code>
Serializes a `MethodScope` object as a JSON object.

**Kind**: instance method of [<code>MethodScope</code>](#MethodScope)  
<a name="MethodScope.VerificationMethod"></a>

### MethodScope.VerificationMethod() ⇒ [<code>MethodScope</code>](#MethodScope)
**Kind**: static method of [<code>MethodScope</code>](#MethodScope)  
<a name="MethodScope.Authentication"></a>

### MethodScope.Authentication() ⇒ [<code>MethodScope</code>](#MethodScope)
**Kind**: static method of [<code>MethodScope</code>](#MethodScope)  
<a name="MethodScope.AssertionMethod"></a>

### MethodScope.AssertionMethod() ⇒ [<code>MethodScope</code>](#MethodScope)
**Kind**: static method of [<code>MethodScope</code>](#MethodScope)  
<a name="MethodScope.KeyAgreement"></a>

### MethodScope.KeyAgreement() ⇒ [<code>MethodScope</code>](#MethodScope)
**Kind**: static method of [<code>MethodScope</code>](#MethodScope)  
<a name="MethodScope.CapabilityDelegation"></a>

### MethodScope.CapabilityDelegation() ⇒ [<code>MethodScope</code>](#MethodScope)
**Kind**: static method of [<code>MethodScope</code>](#MethodScope)  
<a name="MethodScope.CapabilityInvocation"></a>

### MethodScope.CapabilityInvocation() ⇒ [<code>MethodScope</code>](#MethodScope)
**Kind**: static method of [<code>MethodScope</code>](#MethodScope)  
<a name="MethodScope.fromJSON"></a>

### MethodScope.fromJSON(json) ⇒ [<code>MethodScope</code>](#MethodScope)
Deserializes a `MethodScope` object from a JSON object.

**Kind**: static method of [<code>MethodScope</code>](#MethodScope)  

| Param | Type |
| --- | --- |
| json | <code>any</code> | 

<a name="MethodType"></a>

## MethodType
Supported verification method types.

**Kind**: global class  

* [MethodType](#MethodType)
    * _instance_
        * [.toJSON()](#MethodType+toJSON) ⇒ <code>any</code>
    * _static_
        * [.Ed25519VerificationKey2018()](#MethodType.Ed25519VerificationKey2018) ⇒ [<code>MethodType</code>](#MethodType)
        * [.MerkleKeyCollection2021()](#MethodType.MerkleKeyCollection2021) ⇒ [<code>MethodType</code>](#MethodType)
        * [.fromJSON(json)](#MethodType.fromJSON) ⇒ [<code>MethodType</code>](#MethodType)

<a name="MethodType+toJSON"></a>

### methodType.toJSON() ⇒ <code>any</code>
Serializes a `MethodType` object as a JSON object.

**Kind**: instance method of [<code>MethodType</code>](#MethodType)  
<a name="MethodType.Ed25519VerificationKey2018"></a>

### MethodType.Ed25519VerificationKey2018() ⇒ [<code>MethodType</code>](#MethodType)
**Kind**: static method of [<code>MethodType</code>](#MethodType)  
<a name="MethodType.MerkleKeyCollection2021"></a>

### MethodType.MerkleKeyCollection2021() ⇒ [<code>MethodType</code>](#MethodType)
**Kind**: static method of [<code>MethodType</code>](#MethodType)  
<a name="MethodType.fromJSON"></a>

### MethodType.fromJSON(json) ⇒ [<code>MethodType</code>](#MethodType)
Deserializes a `MethodType` object from a JSON object.

**Kind**: static method of [<code>MethodType</code>](#MethodType)  

| Param | Type |
| --- | --- |
| json | <code>any</code> | 

<a name="Network"></a>

## Network
**Kind**: global class  

* [Network](#Network)
    * _instance_
        * [.defaultNodeURL](#Network+defaultNodeURL) ⇒ <code>string</code> \| <code>undefined</code>
        * [.toString()](#Network+toString) ⇒ <code>string</code>
    * _static_
        * [.try_from_name(name)](#Network.try_from_name) ⇒ [<code>Network</code>](#Network)
        * [.mainnet()](#Network.mainnet) ⇒ [<code>Network</code>](#Network)
        * [.devnet()](#Network.devnet) ⇒ [<code>Network</code>](#Network)

<a name="Network+defaultNodeURL"></a>

### network.defaultNodeURL ⇒ <code>string</code> \| <code>undefined</code>
Returns the node URL of the Tangle network.

**Kind**: instance property of [<code>Network</code>](#Network)  
<a name="Network+toString"></a>

### network.toString() ⇒ <code>string</code>
**Kind**: instance method of [<code>Network</code>](#Network)  
<a name="Network.try_from_name"></a>

### Network.try\_from\_name(name) ⇒ [<code>Network</code>](#Network)
Parses the provided string to a `Network`.

**Kind**: static method of [<code>Network</code>](#Network)  

| Param | Type |
| --- | --- |
| name | <code>string</code> | 

<a name="Network.mainnet"></a>

### Network.mainnet() ⇒ [<code>Network</code>](#Network)
**Kind**: static method of [<code>Network</code>](#Network)  
<a name="Network.devnet"></a>

### Network.devnet() ⇒ [<code>Network</code>](#Network)
**Kind**: static method of [<code>Network</code>](#Network)  
<a name="Presentation"></a>

## Presentation
**Kind**: global class  

* [Presentation](#Presentation)
    * [new Presentation(holder_doc, credential_data, presentation_type, presentation_id)](#new_Presentation_new)
    * _instance_
        * [.toJSON()](#Presentation+toJSON) ⇒ <code>any</code>
    * _static_
        * [.fromJSON(json)](#Presentation.fromJSON) ⇒ [<code>Presentation</code>](#Presentation)

<a name="new_Presentation_new"></a>

### new Presentation(holder_doc, credential_data, presentation_type, presentation_id)

| Param | Type |
| --- | --- |
| holder_doc | [<code>Document</code>](#Document) | 
| credential_data | <code>any</code> | 
| presentation_type | <code>string</code> \| <code>undefined</code> | 
| presentation_id | <code>string</code> \| <code>undefined</code> | 

<a name="Presentation+toJSON"></a>

### presentation.toJSON() ⇒ <code>any</code>
Serializes a `Presentation` object as a JSON object.

**Kind**: instance method of [<code>Presentation</code>](#Presentation)  
<a name="Presentation.fromJSON"></a>

### Presentation.fromJSON(json) ⇒ [<code>Presentation</code>](#Presentation)
Deserializes a `Presentation` object from a JSON object.

**Kind**: static method of [<code>Presentation</code>](#Presentation)  

| Param | Type |
| --- | --- |
| json | <code>any</code> | 

<a name="ProofPurpose"></a>

## ProofPurpose
Associates a purpose with a `Signature`.

See https://w3c-ccg.github.io/security-vocab/#proofPurpose

**Kind**: global class  

* [ProofPurpose](#ProofPurpose)
    * _instance_
        * [.toJSON()](#ProofPurpose+toJSON) ⇒ <code>any</code>
    * _static_
        * [.assertionMethod()](#ProofPurpose.assertionMethod) ⇒ [<code>ProofPurpose</code>](#ProofPurpose)
        * [.authentication()](#ProofPurpose.authentication) ⇒ [<code>ProofPurpose</code>](#ProofPurpose)
        * [.fromJSON(json)](#ProofPurpose.fromJSON) ⇒ [<code>ProofPurpose</code>](#ProofPurpose)

<a name="ProofPurpose+toJSON"></a>

### proofPurpose.toJSON() ⇒ <code>any</code>
Serializes a `ProofPurpose` object as a JSON object.

**Kind**: instance method of [<code>ProofPurpose</code>](#ProofPurpose)  
<a name="ProofPurpose.assertionMethod"></a>

### ProofPurpose.assertionMethod() ⇒ [<code>ProofPurpose</code>](#ProofPurpose)
Purpose is to assert a claim.
See https://www.w3.org/TR/did-core/#assertion

**Kind**: static method of [<code>ProofPurpose</code>](#ProofPurpose)  
<a name="ProofPurpose.authentication"></a>

### ProofPurpose.authentication() ⇒ [<code>ProofPurpose</code>](#ProofPurpose)
Purpose is to authenticate the signer.
See https://www.w3.org/TR/did-core/#authentication

**Kind**: static method of [<code>ProofPurpose</code>](#ProofPurpose)  
<a name="ProofPurpose.fromJSON"></a>

### ProofPurpose.fromJSON(json) ⇒ [<code>ProofPurpose</code>](#ProofPurpose)
Deserializes a `ProofPurpose` object from a JSON object.

**Kind**: static method of [<code>ProofPurpose</code>](#ProofPurpose)  

| Param | Type |
| --- | --- |
| json | <code>any</code> | 

<a name="Receipt"></a>

## Receipt
**Kind**: global class  

* [Receipt](#Receipt)
    * _instance_
        * [.network](#Receipt+network) ⇒ [<code>Network</code>](#Network)
        * [.messageId](#Receipt+messageId) ⇒ <code>string</code>
        * [.networkId](#Receipt+networkId) ⇒ <code>string</code>
        * [.nonce](#Receipt+nonce) ⇒ <code>string</code>
        * [.toJSON()](#Receipt+toJSON) ⇒ <code>any</code>
    * _static_
        * [.fromJSON(json)](#Receipt.fromJSON) ⇒ [<code>Receipt</code>](#Receipt)

<a name="Receipt+network"></a>

### receipt.network ⇒ [<code>Network</code>](#Network)
Returns the associated IOTA Tangle `Network`.

**Kind**: instance property of [<code>Receipt</code>](#Receipt)  
<a name="Receipt+messageId"></a>

### receipt.messageId ⇒ <code>string</code>
Returns the message `id`.

**Kind**: instance property of [<code>Receipt</code>](#Receipt)  
<a name="Receipt+networkId"></a>

### receipt.networkId ⇒ <code>string</code>
Returns the message `network_id`.

**Kind**: instance property of [<code>Receipt</code>](#Receipt)  
<a name="Receipt+nonce"></a>

### receipt.nonce ⇒ <code>string</code>
Returns the message `nonce`.

**Kind**: instance property of [<code>Receipt</code>](#Receipt)  
<a name="Receipt+toJSON"></a>

### receipt.toJSON() ⇒ <code>any</code>
Serializes a `Receipt` as a JSON object.

**Kind**: instance method of [<code>Receipt</code>](#Receipt)  
<a name="Receipt.fromJSON"></a>

### Receipt.fromJSON(json) ⇒ [<code>Receipt</code>](#Receipt)
Deserializes a `Receipt` from a JSON object.

**Kind**: static method of [<code>Receipt</code>](#Receipt)  

| Param | Type |
| --- | --- |
| json | <code>any</code> | 

<a name="ResolvedDocument"></a>

## ResolvedDocument
An IOTA DID document resolved from the Tangle. Represents an integration chain message possibly
merged with one or more `DiffMessages`.

**Kind**: global class  

* [ResolvedDocument](#ResolvedDocument)
    * _instance_
        * [.document](#ResolvedDocument+document) ⇒ [<code>Document</code>](#Document)
        * [.diffMessageId](#ResolvedDocument+diffMessageId) ⇒ <code>string</code>
        * [.diffMessageId](#ResolvedDocument+diffMessageId)
        * [.metadataPreviousMessageId](#ResolvedDocument+metadataPreviousMessageId) ⇒ <code>string</code>
        * [.integrationMessageId](#ResolvedDocument+integrationMessageId)
        * [.mergeDiffMessage(diff_message)](#ResolvedDocument+mergeDiffMessage)
        * [.intoDocument()](#ResolvedDocument+intoDocument) ⇒ [<code>Document</code>](#Document)
        * [.toJSON()](#ResolvedDocument+toJSON) ⇒ <code>any</code>
    * _static_
        * [.fromJSON(json)](#ResolvedDocument.fromJSON) ⇒ [<code>ResolvedDocument</code>](#ResolvedDocument)

<a name="ResolvedDocument+document"></a>

### resolvedDocument.document ⇒ [<code>Document</code>](#Document)
Returns the inner DID document.

NOTE: clones the data. Use `intoDocument()` for efficiency.

**Kind**: instance property of [<code>ResolvedDocument</code>](#ResolvedDocument)  
<a name="ResolvedDocument+diffMessageId"></a>

### resolvedDocument.diffMessageId ⇒ <code>string</code>
Returns the diff chain message id.

**Kind**: instance property of [<code>ResolvedDocument</code>](#ResolvedDocument)  
<a name="ResolvedDocument+diffMessageId"></a>

### resolvedDocument.diffMessageId
Sets the diff chain message id.

**Kind**: instance property of [<code>ResolvedDocument</code>](#ResolvedDocument)  

| Param | Type |
| --- | --- |
| value | <code>string</code> | 

<a name="ResolvedDocument+metadataPreviousMessageId"></a>

### resolvedDocument.metadataPreviousMessageId ⇒ <code>string</code>
Returns the integration chain message id.

**Kind**: instance property of [<code>ResolvedDocument</code>](#ResolvedDocument)  
<a name="ResolvedDocument+integrationMessageId"></a>

### resolvedDocument.integrationMessageId
Sets the integration chain message id.

**Kind**: instance property of [<code>ResolvedDocument</code>](#ResolvedDocument)  

| Param | Type |
| --- | --- |
| value | <code>string</code> | 

<a name="ResolvedDocument+mergeDiffMessage"></a>

### resolvedDocument.mergeDiffMessage(diff_message)
Attempts to merge changes from a `DiffMessage` into this document and
updates the `ResolvedDocument::diffMessageId`.

If merging fails the document remains unmodified, otherwise this represents
the merged document state.

See `Document::mergeDiff`.

# Errors

Fails if the merge operation or signature verification on the diff fails.

**Kind**: instance method of [<code>ResolvedDocument</code>](#ResolvedDocument)  

| Param | Type |
| --- | --- |
| diff_message | [<code>DiffMessage</code>](#DiffMessage) | 

<a name="ResolvedDocument+intoDocument"></a>

### resolvedDocument.intoDocument() ⇒ [<code>Document</code>](#Document)
Consumes this object and returns the inner DID document.

NOTE: trying to use the `ResolvedDocument` after calling this will throw an error.

**Kind**: instance method of [<code>ResolvedDocument</code>](#ResolvedDocument)  
<a name="ResolvedDocument+toJSON"></a>

### resolvedDocument.toJSON() ⇒ <code>any</code>
Serializes a `Document` object as a JSON object.

**Kind**: instance method of [<code>ResolvedDocument</code>](#ResolvedDocument)  
<a name="ResolvedDocument.fromJSON"></a>

### ResolvedDocument.fromJSON(json) ⇒ [<code>ResolvedDocument</code>](#ResolvedDocument)
Deserializes a `Document` object from a JSON object.

**Kind**: static method of [<code>ResolvedDocument</code>](#ResolvedDocument)  

| Param | Type |
| --- | --- |
| json | <code>any</code> | 

<a name="Service"></a>

## Service
**Kind**: global class  

* [Service](#Service)
    * _instance_
        * [.toJSON()](#Service+toJSON) ⇒ <code>any</code>
    * _static_
        * [.fromJSON(value)](#Service.fromJSON) ⇒ [<code>Service</code>](#Service)

<a name="Service+toJSON"></a>

### service.toJSON() ⇒ <code>any</code>
Serializes a `Service` object as a JSON object.

**Kind**: instance method of [<code>Service</code>](#Service)  
<a name="Service.fromJSON"></a>

### Service.fromJSON(value) ⇒ [<code>Service</code>](#Service)
Deserializes a `Service` object from a JSON object.

**Kind**: static method of [<code>Service</code>](#Service)  

| Param | Type |
| --- | --- |
| value | <code>any</code> | 

<a name="SignatureOptions"></a>

## SignatureOptions
Holds additional options for creating signatures.
See `ISignatureOptions`.

**Kind**: global class  

* [SignatureOptions](#SignatureOptions)
    * [new SignatureOptions(options)](#new_SignatureOptions_new)
    * [.default()](#SignatureOptions.default) ⇒ [<code>SignatureOptions</code>](#SignatureOptions)

<a name="new_SignatureOptions_new"></a>

### new SignatureOptions(options)
Creates a new `SignatureOptions` from the given fields.

Throws an error if any of the options are invalid.


| Param | Type |
| --- | --- |
| options | <code>ISignatureOptions</code> | 

<a name="SignatureOptions.default"></a>

### SignatureOptions.default() ⇒ [<code>SignatureOptions</code>](#SignatureOptions)
Creates a new `SignatureOptions` with default options.

**Kind**: static method of [<code>SignatureOptions</code>](#SignatureOptions)  
<a name="Timestamp"></a>

## Timestamp
**Kind**: global class  

* [Timestamp](#Timestamp)
    * _instance_
        * [.toRFC3339()](#Timestamp+toRFC3339) ⇒ <code>string</code>
    * _static_
        * [.parse(input)](#Timestamp.parse) ⇒ [<code>Timestamp</code>](#Timestamp)
        * [.nowUTC()](#Timestamp.nowUTC) ⇒ [<code>Timestamp</code>](#Timestamp)

<a name="Timestamp+toRFC3339"></a>

### timestamp.toRFC3339() ⇒ <code>string</code>
Returns the `Timestamp` as an RFC 3339 `String`.

**Kind**: instance method of [<code>Timestamp</code>](#Timestamp)  
<a name="Timestamp.parse"></a>

### Timestamp.parse(input) ⇒ [<code>Timestamp</code>](#Timestamp)
Parses a `Timestamp` from the provided input string.

**Kind**: static method of [<code>Timestamp</code>](#Timestamp)  

| Param | Type |
| --- | --- |
| input | <code>string</code> | 

<a name="Timestamp.nowUTC"></a>

### Timestamp.nowUTC() ⇒ [<code>Timestamp</code>](#Timestamp)
Creates a new `Timestamp` with the current date and time.

**Kind**: static method of [<code>Timestamp</code>](#Timestamp)  
<a name="VerificationMethod"></a>

## VerificationMethod
**Kind**: global class  

* [VerificationMethod](#VerificationMethod)
    * [new VerificationMethod(key, fragment)](#new_VerificationMethod_new)
    * _instance_
        * [.id](#VerificationMethod+id) ⇒ [<code>DIDUrl</code>](#DIDUrl)
        * [.controller](#VerificationMethod+controller) ⇒ [<code>DID</code>](#DID)
        * [.controller](#VerificationMethod+controller)
        * [.type](#VerificationMethod+type) ⇒ <code>string</code>
        * [.data](#VerificationMethod+data) ⇒ <code>any</code>
        * [.toJSON()](#VerificationMethod+toJSON) ⇒ <code>any</code>
    * _static_
        * [.fromDID(did, key, fragment)](#VerificationMethod.fromDID) ⇒ [<code>VerificationMethod</code>](#VerificationMethod)
        * [.createMerkleKey(digest, did, keys, fragment)](#VerificationMethod.createMerkleKey) ⇒ [<code>VerificationMethod</code>](#VerificationMethod)
        * [.fromJSON(value)](#VerificationMethod.fromJSON) ⇒ [<code>VerificationMethod</code>](#VerificationMethod)

<a name="new_VerificationMethod_new"></a>

### new VerificationMethod(key, fragment)
Creates a new `VerificationMethod` object from the given `key`.


| Param | Type |
| --- | --- |
| key | [<code>KeyPair</code>](#KeyPair) | 
| fragment | <code>string</code> | 

<a name="VerificationMethod+id"></a>

### verificationMethod.id ⇒ [<code>DIDUrl</code>](#DIDUrl)
Returns the `id` `DIDUrl` of the `VerificationMethod` object.

**Kind**: instance property of [<code>VerificationMethod</code>](#VerificationMethod)  
<a name="VerificationMethod+controller"></a>

### verificationMethod.controller ⇒ [<code>DID</code>](#DID)
Returns the `controller` `DID` of the `VerificationMethod` object.

**Kind**: instance property of [<code>VerificationMethod</code>](#VerificationMethod)  
<a name="VerificationMethod+controller"></a>

### verificationMethod.controller
Returns the `controller` `DID` of the `VerificationMethod` object.

**Kind**: instance property of [<code>VerificationMethod</code>](#VerificationMethod)  

| Param | Type |
| --- | --- |
| did | [<code>DID</code>](#DID) | 

<a name="VerificationMethod+type"></a>

### verificationMethod.type ⇒ <code>string</code>
Returns the `VerificationMethod` type.

**Kind**: instance property of [<code>VerificationMethod</code>](#VerificationMethod)  
<a name="VerificationMethod+data"></a>

### verificationMethod.data ⇒ <code>any</code>
Returns the `VerificationMethod` public key data.

**Kind**: instance property of [<code>VerificationMethod</code>](#VerificationMethod)  
<a name="VerificationMethod+toJSON"></a>

### verificationMethod.toJSON() ⇒ <code>any</code>
Serializes a `VerificationMethod` object as a JSON object.

**Kind**: instance method of [<code>VerificationMethod</code>](#VerificationMethod)  
<a name="VerificationMethod.fromDID"></a>

### VerificationMethod.fromDID(did, key, fragment) ⇒ [<code>VerificationMethod</code>](#VerificationMethod)
Creates a new `VerificationMethod` object from the given `did` and `key`.

**Kind**: static method of [<code>VerificationMethod</code>](#VerificationMethod)  

| Param | Type |
| --- | --- |
| did | [<code>DID</code>](#DID) | 
| key | [<code>KeyPair</code>](#KeyPair) | 
| fragment | <code>string</code> | 

<a name="VerificationMethod.createMerkleKey"></a>

### VerificationMethod.createMerkleKey(digest, did, keys, fragment) ⇒ [<code>VerificationMethod</code>](#VerificationMethod)
Creates a new Merkle Key Collection Method from the given key collection.

**Kind**: static method of [<code>VerificationMethod</code>](#VerificationMethod)  

| Param | Type |
| --- | --- |
| digest | <code>number</code> | 
| did | [<code>DID</code>](#DID) | 
| keys | [<code>KeyCollection</code>](#KeyCollection) | 
| fragment | <code>string</code> | 

<a name="VerificationMethod.fromJSON"></a>

### VerificationMethod.fromJSON(value) ⇒ [<code>VerificationMethod</code>](#VerificationMethod)
Deserializes a `VerificationMethod` object from a JSON object.

**Kind**: static method of [<code>VerificationMethod</code>](#VerificationMethod)  

| Param | Type |
| --- | --- |
| value | <code>any</code> | 

<<<<<<< HEAD
=======
<a name="VerifierOptions"></a>

## VerifierOptions
Holds additional signature verification options.
See `IVerifierOptions`.

**Kind**: global class  

* [VerifierOptions](#VerifierOptions)
    * [new VerifierOptions(options)](#new_VerifierOptions_new)
    * [.default()](#VerifierOptions.default) ⇒ [<code>VerifierOptions</code>](#VerifierOptions)

<a name="new_VerifierOptions_new"></a>

### new VerifierOptions(options)
Creates a new `VerifierOptions` from the given fields.

Throws an error if any of the options are invalid.


| Param | Type |
| --- | --- |
| options | <code>IVerifierOptions</code> | 

<a name="VerifierOptions.default"></a>

### VerifierOptions.default() ⇒ [<code>VerifierOptions</code>](#VerifierOptions)
Creates a new `VerifierOptions` with default options.

**Kind**: static method of [<code>VerifierOptions</code>](#VerifierOptions)  
<a name="DIDMessageEncoding"></a>

## DIDMessageEncoding
**Kind**: global variable  
>>>>>>> 91dfd00c
<a name="KeyType"></a>

## KeyType
**Kind**: global variable  
<a name="Digest"></a>

## Digest
**Kind**: global variable  
<a name="start"></a>

## start()
Initializes the console error panic hook for better error messages

**Kind**: global function  <|MERGE_RESOLUTION|>--- conflicted
+++ resolved
@@ -71,11 +71,8 @@
 ## Members
 
 <dl>
-<<<<<<< HEAD
-=======
 <dt><a href="#DIDMessageEncoding">DIDMessageEncoding</a></dt>
 <dd></dd>
->>>>>>> 91dfd00c
 <dt><a href="#KeyType">KeyType</a></dt>
 <dd></dd>
 <dt><a href="#Digest">Digest</a></dt>
@@ -2264,8 +2261,6 @@
 | --- | --- |
 | value | <code>any</code> | 
 
-<<<<<<< HEAD
-=======
 <a name="VerifierOptions"></a>
 
 ## VerifierOptions
@@ -2300,7 +2295,6 @@
 
 ## DIDMessageEncoding
 **Kind**: global variable  
->>>>>>> 91dfd00c
 <a name="KeyType"></a>
 
 ## KeyType
