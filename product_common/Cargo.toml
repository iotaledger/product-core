--- conflicted
+++ resolved
@@ -21,7 +21,6 @@
 secret-storage = { git = "https://github.com/iotaledger/secret-storage.git", tag = "v0.3.0", optional = true }
 serde.workspace = true
 serde_json.workspace = true
-<<<<<<< HEAD
 strum.workspace = true
 thiserror.workspace = true
 
@@ -44,14 +43,6 @@
 default = []
 test_utils = ["dep:identity_jose", "dep:lazy_static", "dep:secret-storage"]
 transaction = ["dep:iota_interaction_rust", "dep:itertools", "dep:secret-storage"]
-=======
-secret-storage = { workspace = true }
-
-[target.'cfg(not(target_arch = "wasm32"))'.dependencies]
-iota_interaction = { version = "=1.6.0-alpha", path = "../iota_interaction" }
-iota-sdk = { workspace = true }
-
->>>>>>> d82a0e9a
 
 [package.metadata.docs.rs]
 # To build locally:
