--- conflicted
+++ resolved
@@ -63,6 +63,7 @@
   "dep:js-sys",
   "dep:serde-wasm-bindgen",
 ]
+binding-utils = ["bindings", "transaction", "core-client"]
 test-utils = [
   "dep:identity_jose",
   "dep:lazy_static",
@@ -81,15 +82,11 @@
   "dep:fastcrypto",
   "dep:bcs",
 ]
-<<<<<<< HEAD
-binding-utils = ["bindings", "transaction", "core-client"]
-=======
 http-client = ["dep:url"]
 gas-station = ["transaction", "http-client"]
 # APIs that rely on an HTTP Client won't require the user to provide an HttpClient instance but will
 # instead use reqwest::Client.
 default-http-client = ["http-client", "dep:reqwest"]
->>>>>>> 797cfa82
 
 [package.metadata.docs.rs]
 # To build locally:
