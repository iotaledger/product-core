<<<<<<< HEAD
pub mod error;
pub mod object;
pub mod network_name;
pub mod well_known_networks;

#[cfg(feature = "transaction")]
pub(crate) mod iota_interaction_adapter;
#[cfg(feature = "transaction")]
pub mod transaction;
#[cfg(feature = "transaction")]
pub mod transaction_builder;

#[cfg(feature = "test_utils")]
pub mod test_utils;

pub use error::*;
=======
pub mod core_client;
pub mod objects;
pub mod test_common;
pub mod utils;
pub mod well_known_networks;
pub mod transaction;
>>>>>>> d82a0e9a
<|MERGE_RESOLUTION|>--- conflicted
+++ resolved
@@ -1,4 +1,4 @@
-<<<<<<< HEAD
+pub mod core_client;
 pub mod error;
 pub mod object;
 pub mod network_name;
@@ -14,12 +14,4 @@
 #[cfg(feature = "test_utils")]
 pub mod test_utils;
 
-pub use error::*;
-=======
-pub mod core_client;
-pub mod objects;
-pub mod test_common;
-pub mod utils;
-pub mod well_known_networks;
-pub mod transaction;
->>>>>>> d82a0e9a
+pub use error::*;